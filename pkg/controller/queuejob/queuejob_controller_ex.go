/*
Copyright 2017 The Kubernetes Authors.

Licensed under the Apache License, Version 2.0 (the "License");
you may not use this file except in compliance with the License.
You may obtain a copy of the License at

    http://www.apache.org/licenses/LICENSE-2.0

Unless required by applicable law or agreed to in writing, software
distributed under the License is distributed on an "AS IS" BASIS,
WITHOUT WARRANTIES OR CONDITIONS OF ANY KIND, either express or implied.
See the License for the specific language governing permissions and
limitations under the License.
*/
/*
Copyright 2019, 2021, 2022 The Multi-Cluster App Dispatcher Authors.

Licensed under the Apache License, Version 2.0 (the "License");
you may not use this file except in compliance with the License.
You may obtain a copy of the License at

    http://www.apache.org/licenses/LICENSE-2.0

Unless required by applicable law or agreed to in writing, software
distributed under the License is distributed on an "AS IS" BASIS,
WITHOUT WARRANTIES OR CONDITIONS OF ANY KIND, either express or implied.
See the License for the specific language governing permissions and
limitations under the License.
*/
package queuejob

import (
	"fmt"
	"math"
	"math/rand"
	"reflect"
	"sort"
	"strconv"
	"strings"
	"time"

	"github.com/IBM/multi-cluster-app-dispatcher/pkg/controller/quota/quotamanager"
	dto "github.com/prometheus/client_model/go"

	"github.com/IBM/multi-cluster-app-dispatcher/cmd/kar-controllers/app/options"
	"github.com/IBM/multi-cluster-app-dispatcher/pkg/controller/metrics/adapter"
	"github.com/IBM/multi-cluster-app-dispatcher/pkg/controller/quota"
	qmutils "github.com/IBM/multi-cluster-app-dispatcher/pkg/controller/quota/quotamanager/util"
	"k8s.io/apimachinery/pkg/api/equality"

	apierrors "k8s.io/apimachinery/pkg/api/errors"
	"k8s.io/apimachinery/pkg/api/meta"
	metav1 "k8s.io/apimachinery/pkg/apis/meta/v1"
	"k8s.io/apimachinery/pkg/util/wait"
	"k8s.io/client-go/kubernetes"
	"k8s.io/client-go/rest"
	"k8s.io/client-go/tools/cache"
	"k8s.io/klog/v2"

	v1 "k8s.io/api/core/v1"

	"k8s.io/apimachinery/pkg/runtime"
	"k8s.io/apimachinery/pkg/runtime/schema"
	"k8s.io/apimachinery/pkg/runtime/serializer/json"

	"github.com/IBM/multi-cluster-app-dispatcher/pkg/controller/queuejobresources"
	resconfigmap "github.com/IBM/multi-cluster-app-dispatcher/pkg/controller/queuejobresources/configmap" // ConfigMap
	resdeployment "github.com/IBM/multi-cluster-app-dispatcher/pkg/controller/queuejobresources/deployment"
	"github.com/IBM/multi-cluster-app-dispatcher/pkg/controller/queuejobresources/genericresource"
	resnamespace "github.com/IBM/multi-cluster-app-dispatcher/pkg/controller/queuejobresources/namespace"                         // NP
	resnetworkpolicy "github.com/IBM/multi-cluster-app-dispatcher/pkg/controller/queuejobresources/networkpolicy"                 // NetworkPolicy
	respersistentvolume "github.com/IBM/multi-cluster-app-dispatcher/pkg/controller/queuejobresources/persistentvolume"           // PV
	respersistentvolumeclaim "github.com/IBM/multi-cluster-app-dispatcher/pkg/controller/queuejobresources/persistentvolumeclaim" // PVC
	respod "github.com/IBM/multi-cluster-app-dispatcher/pkg/controller/queuejobresources/pod"
	ressecret "github.com/IBM/multi-cluster-app-dispatcher/pkg/controller/queuejobresources/secret" // Secret
	resservice "github.com/IBM/multi-cluster-app-dispatcher/pkg/controller/queuejobresources/service"
	resstatefulset "github.com/IBM/multi-cluster-app-dispatcher/pkg/controller/queuejobresources/statefulset"
	"k8s.io/apimachinery/pkg/labels"

	arbv1 "github.com/IBM/multi-cluster-app-dispatcher/pkg/apis/controller/v1beta1"
	clientset "github.com/IBM/multi-cluster-app-dispatcher/pkg/client/clientset/controller-versioned"
	"github.com/IBM/multi-cluster-app-dispatcher/pkg/client/clientset/controller-versioned/clients"
	arbinformers "github.com/IBM/multi-cluster-app-dispatcher/pkg/client/informers/controller-externalversion"
	informersv1 "github.com/IBM/multi-cluster-app-dispatcher/pkg/client/informers/controller-externalversion/v1"
	listersv1 "github.com/IBM/multi-cluster-app-dispatcher/pkg/client/listers/controller/v1"

	"github.com/IBM/multi-cluster-app-dispatcher/pkg/controller/queuejobdispatch"

	clusterstateapi "github.com/IBM/multi-cluster-app-dispatcher/pkg/controller/clusterstate/api"
	clusterstatecache "github.com/IBM/multi-cluster-app-dispatcher/pkg/controller/clusterstate/cache"
)

const (
	// QueueJobNameLabel label string for queuejob name
	QueueJobNameLabel string = "appwrapper-name"

	// ControllerUIDLabel label string for queuejob controller uid
	ControllerUIDLabel string = "controller-uid"
)

// controllerKind contains the schema.GroupVersionKind for this controller type.
var controllerKind = arbv1.SchemeGroupVersion.WithKind("AppWrapper")

//XController the AppWrapper Controller type
type XController struct {
	config       *rest.Config
	serverOption *options.ServerOption

	queueJobInformer informersv1.AppWrapperInformer
	// resources registered for the AppWrapper
	qjobRegisteredResources queuejobresources.RegisteredResources
	// controllers for these resources
	qjobResControls map[arbv1.ResourceType]queuejobresources.Interface

	// Captures all available resources in the cluster
	genericresources *genericresource.GenericResources

	clients    *kubernetes.Clientset
	arbclients *clientset.Clientset

	// A store of jobs
	queueJobLister listersv1.AppWrapperLister
	queueJobSynced func() bool

	// QueueJobs that need to be initialized
	// Add labels and selectors to AppWrapper
	initQueue *cache.FIFO

	// QueueJobs that need to sync up after initialization
	updateQueue *cache.FIFO

	// eventQueue that need to sync up
	eventQueue *cache.FIFO

	//QJ queue that needs to be allocated
	qjqueue SchedulingQueue

	// our own local cache, used for computing total amount of resources
	cache clusterstatecache.Cache

	// Reference manager to manage membership of queuejob resource and its members
	refManager queuejobresources.RefManager

	// is dispatcher or deployer?
	isDispatcher bool

	// Agent map: agentID -> JobClusterAgent
	agentMap  map[string]*queuejobdispatch.JobClusterAgent
	agentList []string

	// Map for AppWrapper -> JobClusterAgent
	dispatchMap map[string]string

	// Metrics API Server
	metricsAdapter *adapter.MetricsAdpater

	// EventQueueforAgent
	agentEventQueue *cache.FIFO

	// Quota Manager
	quotaManager quota.QuotaManagerInterface

	// Active Scheduling AppWrapper
	schedulingAW *arbv1.AppWrapper
}

type JobAndClusterAgent struct {
	queueJobKey      string
	queueJobAgentKey string
}

func NewJobAndClusterAgent(qjKey string, qaKey string) *JobAndClusterAgent {
	return &JobAndClusterAgent{
		queueJobKey:      qjKey,
		queueJobAgentKey: qaKey,
	}
}

//RegisterAllQueueJobResourceTypes - gegisters all resources
func RegisterAllQueueJobResourceTypes(regs *queuejobresources.RegisteredResources) {
	respod.Register(regs)
	resservice.Register(regs)
	resdeployment.Register(regs)
	resstatefulset.Register(regs)
	respersistentvolume.Register(regs)
	respersistentvolumeclaim.Register(regs)
	resnamespace.Register(regs)
	resconfigmap.Register(regs)
	ressecret.Register(regs)
	resnetworkpolicy.Register(regs)
}

func GetQueueJobAgentKey(obj interface{}) (string, error) {
	qa, ok := obj.(*queuejobdispatch.JobClusterAgent)
	if !ok {
		return "", fmt.Errorf("not a AppWrapperAgent")
	}
	return fmt.Sprintf("%s;%s", qa.AgentId, qa.DeploymentName), nil
}

func GetQueueJobKey(obj interface{}) (string, error) {
	qj, ok := obj.(*arbv1.AppWrapper)
	if !ok {
		return "", fmt.Errorf("not a AppWrapper")
	}

	return fmt.Sprintf("%s/%s", qj.Namespace, qj.Name), nil
}

//NewJobController create new AppWrapper Controller
func NewJobController(config *rest.Config, serverOption *options.ServerOption) *XController {
	cc := &XController{
		config:          config,
		serverOption:    serverOption,
		clients:         kubernetes.NewForConfigOrDie(config),
		arbclients:      clientset.NewForConfigOrDie(config),
		eventQueue:      cache.NewFIFO(GetQueueJobKey),
		agentEventQueue: cache.NewFIFO(GetQueueJobKey),
		initQueue:       cache.NewFIFO(GetQueueJobKey),
		updateQueue:     cache.NewFIFO(GetQueueJobKey),
		qjqueue:         NewSchedulingQueue(),
		cache:           clusterstatecache.New(config),
	}
	cc.metricsAdapter = adapter.New(serverOption, config, cc.cache)

	cc.genericresources = genericresource.NewAppWrapperGenericResource(config)

	cc.qjobResControls = map[arbv1.ResourceType]queuejobresources.Interface{}
	RegisterAllQueueJobResourceTypes(&cc.qjobRegisteredResources)

	//initialize pod sub-resource control
	resControlPod, found, err := cc.qjobRegisteredResources.InitQueueJobResource(arbv1.ResourceTypePod, config)
	if err != nil {
		klog.Errorf("fail to create queuejob resource control")
		return nil
	}
	if !found {
		klog.Errorf("queuejob resource type Pod not found")
		return nil
	}
	cc.qjobResControls[arbv1.ResourceTypePod] = resControlPod

	// initialize service sub-resource control
	resControlService, found, err := cc.qjobRegisteredResources.InitQueueJobResource(arbv1.ResourceTypeService, config)
	if err != nil {
		klog.Errorf("fail to create queuejob resource control")
		return nil
	}
	if !found {
		klog.Errorf("queuejob resource type Service not found")
		return nil
	}
	cc.qjobResControls[arbv1.ResourceTypeService] = resControlService

	// initialize PV sub-resource control
	resControlPersistentVolume, found, err := cc.qjobRegisteredResources.InitQueueJobResource(arbv1.ResourceTypePersistentVolume, config)
	if err != nil {
		klog.Errorf("fail to create queuejob resource control")
		return nil
	}
	if !found {
		klog.Errorf("queuejob resource type PersistentVolume not found")
		return nil
	}
	cc.qjobResControls[arbv1.ResourceTypePersistentVolume] = resControlPersistentVolume

	resControlPersistentVolumeClaim, found, err := cc.qjobRegisteredResources.InitQueueJobResource(arbv1.ResourceTypePersistentVolumeClaim, config)
	if err != nil {
		klog.Errorf("fail to create queuejob resource control")
		return nil
	}
	if !found {
		klog.Errorf("queuejob resource type PersistentVolumeClaim not found")
		return nil
	}
	cc.qjobResControls[arbv1.ResourceTypePersistentVolumeClaim] = resControlPersistentVolumeClaim

	resControlNamespace, found, err := cc.qjobRegisteredResources.InitQueueJobResource(arbv1.ResourceTypeNamespace, config)
	if err != nil {
		klog.Errorf("fail to create queuejob resource control")
		return nil
	}
	if !found {
		klog.Errorf("queuejob resource type Namespace not found")
		return nil
	}
	cc.qjobResControls[arbv1.ResourceTypeNamespace] = resControlNamespace

	resControlConfigMap, found, err := cc.qjobRegisteredResources.InitQueueJobResource(arbv1.ResourceTypeConfigMap, config)
	if err != nil {
		klog.Errorf("fail to create queuejob resource control")
		return nil
	}
	if !found {
		klog.Errorf("queuejob resource type ConfigMap not found")
		return nil
	}
	cc.qjobResControls[arbv1.ResourceTypeConfigMap] = resControlConfigMap

	resControlSecret, found, err := cc.qjobRegisteredResources.InitQueueJobResource(arbv1.ResourceTypeSecret, config)
	if err != nil {
		klog.Errorf("fail to create queuejob resource control")
		return nil
	}
	if !found {
		klog.Errorf("queuejob resource type Secret not found")
		return nil
	}
	cc.qjobResControls[arbv1.ResourceTypeSecret] = resControlSecret

	resControlNetworkPolicy, found, err := cc.qjobRegisteredResources.InitQueueJobResource(arbv1.ResourceTypeNetworkPolicy, config)
	if err != nil {
		klog.Errorf("fail to create queuejob resource control")
		return nil
	}
	if !found {
		klog.Errorf("queuejob resource type NetworkPolicy not found")
		return nil
	}
	cc.qjobResControls[arbv1.ResourceTypeNetworkPolicy] = resControlNetworkPolicy

	// initialize deployment sub-resource control
	resControlDeployment, found, err := cc.qjobRegisteredResources.InitQueueJobResource(arbv1.ResourceTypeDeployment, config)
	if err != nil {
		klog.Errorf("fail to create queuejob resource control")
		return nil
	}
	if !found {
		klog.Errorf("queuejob resource type Service not found")
		return nil
	}
	cc.qjobResControls[arbv1.ResourceTypeDeployment] = resControlDeployment

	// initialize SS sub-resource
	resControlSS, found, err := cc.qjobRegisteredResources.InitQueueJobResource(arbv1.ResourceTypeStatefulSet, config)
	if err != nil {
		klog.Errorf("fail to create queuejob resource control")
		return nil
	}
	if !found {
		klog.Errorf("queuejob resource type StatefulSet not found")
		return nil
	}
	cc.qjobResControls[arbv1.ResourceTypeStatefulSet] = resControlSS

	queueJobClient, _, err := clients.NewClient(cc.config)
	if err != nil {
		panic(err)
	}
	cc.queueJobInformer = arbinformers.NewSharedInformerFactory(queueJobClient, 0).AppWrapper().AppWrappers()
	cc.queueJobInformer.Informer().AddEventHandler(
		cache.FilteringResourceEventHandler{
			FilterFunc: func(obj interface{}) bool {
				switch t := obj.(type) {
				case *arbv1.AppWrapper:
					klog.V(10).Infof("[Informer] Filter Name=%s Version=%s Local=%t FilterIgnore=%t Sender=%s &qj=%p qj=%+v", t.Name, t.ResourceVersion, t.Status.Local, t.Status.FilterIgnore, t.Status.Sender, t, t)
					// todo: This is a current workaround for duplicate message bug.
					//if t.Status.Local == true { // ignore duplicate message from cache
					//	return false
					//}
					//t.Status.Local = true // another copy of this will be recognized as duplicate
					return true
					//					return !t.Status.FilterIgnore  // ignore update messages
				default:
					return false
				}
			},
			Handler: cache.ResourceEventHandlerFuncs{
				AddFunc:    cc.addQueueJob,
				UpdateFunc: cc.updateQueueJob,
				DeleteFunc: cc.deleteQueueJob,
			},
		})
	cc.queueJobLister = cc.queueJobInformer.Lister()
	cc.queueJobSynced = cc.queueJobInformer.Informer().HasSynced

	//create sub-resource reference manager
	cc.refManager = queuejobresources.NewLabelRefManager()

	// Setup Quota
	if serverOption.QuotaEnabled {
		dispatchedAWDemands, dispatchedAWs := cc.getDispatchedAppWrappers()
		cc.quotaManager, _ = quotamanager.NewQuotaManager(dispatchedAWDemands, dispatchedAWs, cc.queueJobLister,
			config, serverOption)
	} else {
		cc.quotaManager = nil
	}

	// Set dispatcher mode or agent mode
	cc.isDispatcher = serverOption.Dispatcher
	if cc.isDispatcher {
		klog.Infof("[Controller] Dispatcher mode")
	} else {
		klog.Infof("[Controller] Agent mode")
	}

	//create agents and agentMap
	cc.agentMap = map[string]*queuejobdispatch.JobClusterAgent{}
	cc.agentList = []string{}
	for _, agentconfig := range strings.Split(serverOption.AgentConfigs, ",") {
		agentData := strings.Split(agentconfig, ":")
		cc.agentMap["/root/kubernetes/"+agentData[0]] = queuejobdispatch.NewJobClusterAgent(agentconfig, cc.agentEventQueue)
		cc.agentList = append(cc.agentList, "/root/kubernetes/"+agentData[0])
	}

	if cc.isDispatcher && len(cc.agentMap) == 0 {
		klog.Errorf("Dispatcher mode: no agent information")
		return nil
	}

	//create (empty) dispatchMap
	cc.dispatchMap = map[string]string{}

	// Initialize current scheuling active AppWrapper
	cc.schedulingAW = nil
	return cc
}

func (qjm *XController) PreemptQueueJobs() {
	qjobs := qjm.GetQueueJobsEligibleForPreemption()
<<<<<<< HEAD
	var updateNewJob *arbv1.AppWrapper
	var message string
	for _, aw := range qjobs {
		if aw.Status.Running < int32(aw.Spec.SchedSpec.MinAvailable) {
			newjob, e := qjm.queueJobLister.AppWrappers(aw.Namespace).Get(aw.Name)
			if e != nil {
				continue
			}
			newjob.Status.CanRun = false

			message = fmt.Sprintf("Insufficient number of Running pods, minimum=%d, running=%v.", aw.Spec.SchedSpec.MinAvailable, aw.Status.Running)
			cond := GenerateAppWrapperCondition(arbv1.AppWrapperCondPreemptCandidate, v1.ConditionTrue, "MinPodsNotRunning", message)
			newjob.Status.Conditions = append(newjob.Status.Conditions, cond)
			updateNewJob = newjob.DeepCopy()

			//If pods failed scheduling generate new preempt condition
			//ignore co-scheduler failed scheduling events. This is a temp
			//work around until co-scheduler perf issues are resolved.
		} else {
			newjob, e := qjm.queueJobLister.AppWrappers(aw.Namespace).Get(aw.Name)
			if e != nil {
				continue
			}
			newjob.Status.CanRun = false
			message = fmt.Sprintf("Pods failed scheduling failed=%v, running=%v.", len(aw.Status.PendingPodConditions), aw.Status.Running)
			index := getIndexOfMatchedCondition(newjob, arbv1.AppWrapperCondPreemptCandidate, "PodsFailedScheduling")
			if index < 0 {
				cond := GenerateAppWrapperCondition(arbv1.AppWrapperCondPreemptCandidate, v1.ConditionTrue, "PodsFailedScheduling", message)
				newjob.Status.Conditions = append(newjob.Status.Conditions, cond)
			} else {
				cond := GenerateAppWrapperCondition(arbv1.AppWrapperCondPreemptCandidate, v1.ConditionTrue, "PodsFailedScheduling", message)
				newjob.Status.Conditions[index] = *cond.DeepCopy()
			}

			updateNewJob = newjob.DeepCopy()
		}
		if err := qjm.updateEtcd(updateNewJob, "PreemptQueueJobs - CanRun: false"); err != nil {
			klog.Errorf("Failed to update status of AppWrapper %v/%v: %v", aw.Namespace, aw.Name, err)
		}
		klog.V(4).Infof("[PreemptQueueJobs] Adding preempted AppWrapper %s/%s to backoff queue.",
			aw.Name, aw.Namespace)
		go qjm.backoff(aw, "PreemptionTriggered", string(message))
=======
	for _, aw := range qjobs {
		newjob, e := qjm.queueJobLister.AppWrappers(aw.Namespace).Get(aw.Name)
		if e != nil {
			continue
		}
		newjob.Status.CanRun = false

		message := fmt.Sprintf("Insufficient number of Running pods, minimum=%d, running=%v.", aw.Spec.SchedSpec.MinAvailable, aw.Status.Running)
		cond := GenerateAppWrapperCondition(arbv1.AppWrapperCondPreemptCandidate, v1.ConditionTrue, "MinPodsNotRunning", message)
		newjob.Status.Conditions = append(newjob.Status.Conditions, cond)

		if err := qjm.updateEtcd(newjob, "PreemptQueueJobs - CanRun: false"); err != nil {
			klog.Errorf("Failed to update status of AppWrapper %v/%v: %v",
				aw.Namespace, aw.Name, err)
		}
		klog.V(4).Infof("[PreemptQueueJobs] Adding preempted AppWrapper %s/%s to backoff queue.",
			aw.Name, aw.Namespace)
		go qjm.backoff(aw, "PreemptionTriggered", message)

>>>>>>> d7285805
	}
}
func (qjm *XController) preemptAWJobs(preemptAWs []*arbv1.AppWrapper) {
	if preemptAWs == nil {
		return
	}

	for _, aw := range preemptAWs {
		apiCacheAWJob, e := qjm.queueJobLister.AppWrappers(aw.Namespace).Get(aw.Name)
		if e != nil {
			klog.Errorf("[preemptQWJobs] Failed to get AppWrapper to from API Cache %v/%v: %v",
				aw.Namespace, aw.Name, e)
			continue
		}
		apiCacheAWJob.Status.CanRun = false
		if err := qjm.updateEtcd(apiCacheAWJob, "preemptAWJobs - CanRun: false"); err != nil {
			klog.Errorf("Failed to update status of AppWrapper %v/%v: %v",
				apiCacheAWJob.Namespace, apiCacheAWJob.Name, err)
		}
	}
}

func (qjm *XController) GetQueueJobsEligibleForPreemption() []*arbv1.AppWrapper {
	qjobs := make([]*arbv1.AppWrapper, 0)

	queueJobs, err := qjm.queueJobLister.AppWrappers("").List(labels.Everything())
	if err != nil {
		klog.Errorf("List of queueJobs %+v", qjobs)
		return qjobs
	}

	if !qjm.isDispatcher { // Agent Mode
		for _, value := range queueJobs {
			replicas := value.Spec.SchedSpec.MinAvailable

			if int(value.Status.Succeeded) == replicas {
				if replicas > 0 {
					qjm.arbclients.ArbV1().AppWrappers(value.Namespace).Delete(value.Name, &metav1.DeleteOptions{})
					continue
				}
			}

			// Skip if AW Pending or just entering the system and does not have a state yet.
			if (value.Status.State == arbv1.AppWrapperStateEnqueued) || (value.Status.State == "") {
				continue
			}

			if int(value.Status.Running) < replicas {

				//Check to see if if this AW job has been dispatched for a time window before preempting
				conditionsLen := len(value.Status.Conditions)
				var dispatchConditionExists bool
				dispatchConditionExists = false
				var condition arbv1.AppWrapperCondition
				// Get the last time the AppWrapper was dispatched
				for i := (conditionsLen - 1); i > 0; i-- {
					condition = value.Status.Conditions[i]
					if condition.Type != arbv1.AppWrapperCondDispatched {
						continue
					}
					dispatchConditionExists = true
					break
				}

				// Now check for 0 running pods and for the minimum age and then
				// skip preempt if current time is not beyond minimum age
				minAge := condition.LastTransitionMicroTime.Add(60 * time.Second)
				if (value.Status.Running <= 0) && (dispatchConditionExists && (time.Now().Before(minAge))) {
					continue
				}

				if replicas > 0 {
					klog.V(3).Infof("AppWrapper %s is eligible for preemption %v - %v , %v !!! \n", value.Name, value.Status.Running, replicas, value.Status.Succeeded)
					qjobs = append(qjobs, value)
				}
			} else {
				//Preempt when schedulingSpec stanza is not set but pods fails scheduling.
				//ignore co-scheduler pods
				if len(value.Status.PendingPodConditions) > 0 {
					klog.V(3).Infof("AppWrapper %s is eligible for preemption Running: %v , Succeeded: %v due to failed scheduling !!! \n", value.Name, value.Status.Running, value.Status.Succeeded)
					qjobs = append(qjobs, value)
				}

			}
		}
	}
	return qjobs
}

func GetPodTemplate(qjobRes *arbv1.AppWrapperResource) (*v1.PodTemplateSpec, error) {
	rtScheme := runtime.NewScheme()
	v1.AddToScheme(rtScheme)

	jsonSerializer := json.NewYAMLSerializer(json.DefaultMetaFactory, rtScheme, rtScheme)

	podGVK := schema.GroupVersion{Group: v1.GroupName, Version: "v1"}.WithKind("PodTemplate")

	obj, _, err := jsonSerializer.Decode(qjobRes.Template.Raw, &podGVK, nil)
	if err != nil {
		return nil, err
	}

	template, ok := obj.(*v1.PodTemplate)
	if !ok {
		return nil, fmt.Errorf("Resource template not define as a PodTemplate")
	}

	return &template.Template, nil

}

func (qjm *XController) GetAggregatedResourcesPerGenericItem(cqj *arbv1.AppWrapper) []*clusterstateapi.Resource {
	var retVal []*clusterstateapi.Resource

	// Get all pods and related resources
	for _, genericItem := range cqj.Spec.AggrResources.GenericItems {
		itemsList, _ := genericresource.GetListOfPodResourcesFromOneGenericItem(&genericItem)
		for i := 0; i < len(itemsList); i++ {
			retVal = append(retVal, itemsList[i])
		}
	}

	return retVal
}
func (qjm *XController) GetAggregatedResources(cqj *arbv1.AppWrapper) *clusterstateapi.Resource {
	//todo: deprecate resource controllers
	allocated := clusterstateapi.EmptyResource()
	for _, resctrl := range qjm.qjobResControls {
		qjv := resctrl.GetAggregatedResources(cqj)
		allocated = allocated.Add(qjv)
	}

	for _, genericItem := range cqj.Spec.AggrResources.GenericItems {
		qjv, err := genericresource.GetResources(&genericItem)
		if err != nil {
			klog.V(8).Infof("[GetAggregatedResources] Failure aggregating resources for %s/%s, err=%#v, genericItem=%#v",
				cqj.Namespace, cqj.Name, err, genericItem)
		}
		allocated = allocated.Add(qjv)
	}

	return allocated
}

func (qjm *XController) getProposedPreemptions(requestingJob *arbv1.AppWrapper, availableResourcesWithoutPreemption *clusterstateapi.Resource,
	preemptableAWs map[float64][]string, preemptableAWsMap map[string]*arbv1.AppWrapper) []*arbv1.AppWrapper {

	if requestingJob == nil {
		klog.Warning("[getProposedPreemptions] Invalid job to evaluate.  Job is set to nil.")
		return nil
	}

	aggJobReq := qjm.GetAggregatedResources(requestingJob)
	if aggJobReq.LessEqual(availableResourcesWithoutPreemption) {
		klog.V(10).Infof("[getProposedPreemptions] Job fits without preemption.")
		return nil
	}

	if preemptableAWs == nil || len(preemptableAWs) < 1 {
		klog.V(10).Infof("[getProposedPreemptions] No preemptable jobs.")
		return nil
	} else {
		klog.V(10).Infof("[getProposedPreemptions] Processing %v candidate jobs for preemption.", len(preemptableAWs))
	}

	//Sort keys of map
	priorityKeyValues := make([]float64, len(preemptableAWs))
	i := 0
	for key, _ := range preemptableAWs {
		priorityKeyValues[i] = key
		i++
	}
	sort.Float64s(priorityKeyValues)

	// Get list of proposed preemptions
	var proposedPreemptions []*arbv1.AppWrapper
	foundEnoughResources := false
	preemptable := clusterstateapi.EmptyResource()

	for _, priorityKey := range priorityKeyValues {
		if foundEnoughResources {
			break
		}
		appWrapperIds := preemptableAWs[priorityKey]
		for _, awId := range appWrapperIds {
			aggaw := qjm.GetAggregatedResources(preemptableAWsMap[awId])
			preemptable.Add(aggaw)
			klog.V(4).Infof("[getProposedPreemptions] Adding %s to proposed preemption list on order to dispatch: %s.", awId, requestingJob.Name)
			proposedPreemptions = append(proposedPreemptions, preemptableAWsMap[awId])
			if aggJobReq.LessEqual(preemptable) {
				foundEnoughResources = true
				break
			}
		}
	}

	if foundEnoughResources == false {
		klog.V(10).Infof("[getProposedPreemptions] Not enought preemptable jobs to dispatch %s.", requestingJob.Name)
	}

	return proposedPreemptions
}

func (qjm *XController) getDispatchedAppWrappers() (map[string]*clusterstateapi.Resource, map[string]*arbv1.AppWrapper) {
	awrRetVal := make(map[string]*clusterstateapi.Resource)
	awsRetVal := make(map[string]*arbv1.AppWrapper)
	// Setup and break down an informer to get a list of appwrappers bofore controllerinitialization completes
	appwrapperJobClient, _, err := clients.NewClient(qjm.config)
	if err != nil {
		klog.Errorf("[getDispatchedAppWrappers] Failure creating client for initialization informer err=%#v", err)
		return awrRetVal, awsRetVal
	}
	queueJobInformer := arbinformers.NewSharedInformerFactory(appwrapperJobClient, 0).AppWrapper().AppWrappers()
	queueJobInformer.Informer().AddEventHandler(
		cache.FilteringResourceEventHandler{
			FilterFunc: func(obj interface{}) bool {
				switch t := obj.(type) {
				case *arbv1.AppWrapper:
					klog.V(10).Infof("[getDispatchedAppWrappers] Filtered name=%s/%s",
						t.Namespace, t.Name)
					return true
				default:
					return false
				}
			},
			Handler: cache.ResourceEventHandlerFuncs{
				AddFunc:    qjm.addQueueJob,
				UpdateFunc: qjm.updateQueueJob,
				DeleteFunc: qjm.deleteQueueJob,
			},
		})
	queueJobLister := queueJobInformer.Lister()
	queueJobSynced := queueJobInformer.Informer().HasSynced

	stopCh := make(chan struct{})
	defer close(stopCh)

	go queueJobInformer.Informer().Run(stopCh)

	cache.WaitForCacheSync(stopCh, queueJobSynced)

	appwrappers, err := queueJobLister.AppWrappers("").List(labels.Everything())

	if err != nil {
		klog.Errorf("[getDispatchedAppWrappers] List of AppWrappers err=%+v", err)
		return awrRetVal, awsRetVal
	}

	for _, aw := range appwrappers {
		// Get dispatched jobs
		if aw.Status.CanRun == true {
			id := qmutils.CreateId(aw.Namespace, aw.Name)
			awrRetVal[id] = qjm.GetAggregatedResources(aw)
			awsRetVal[id] = aw
		}
	}
	klog.V(10).Infof("[getDispatchedAppWrappers] List of runnable AppWrappers dispatched or to be dispatched: %+v",
		awrRetVal)
	return awrRetVal, awsRetVal
}

func (qjm *XController) getAggregatedAvailableResourcesPriority(unallocatedClusterResources *clusterstateapi.
	Resource, targetpr float64, requestingJob *arbv1.AppWrapper, agentId string) (*clusterstateapi.Resource, []*arbv1.AppWrapper) {
	r := unallocatedClusterResources.Clone()
	// Track preemption resources
	preemptable := clusterstateapi.EmptyResource()
	preemptableAWs := make(map[float64][]string)
	preemptableAWsMap := make(map[string]*arbv1.AppWrapper)
	// Resources that can fit but have not dispatched.
	pending := clusterstateapi.EmptyResource()
	klog.V(3).Infof("[getAggAvaiResPri] Idle cluster resources %+v", r)

	queueJobs, err := qjm.queueJobLister.AppWrappers("").List(labels.Everything())
	if err != nil {
		klog.Errorf("[getAggAvaiResPri] Unable to obtain the list of queueJobs %+v", err)
		return r, nil
	}

	for _, value := range queueJobs {
		klog.V(10).Infof("[getAggAvaiResPri] %s: Evaluating job: %s to calculate aggregated resources.", time.Now().String(), value.Name)
		if value.Name == requestingJob.Name {
			klog.V(11).Infof("[getAggAvaiResPri] %s: Skipping adjustments for %s since it is the job being processed.", time.Now().String(), value.Name)
			continue
		} else if !value.Status.CanRun {
			klog.V(11).Infof("[getAggAvaiResPri] %s: Skipping adjustments for %s since it can not run.", time.Now().String(), value.Name)
			continue
		} else if value.Status.SystemPriority < targetpr {
			// Dispatcher Mode: Ensure this job is part of the target cluster
			if qjm.isDispatcher {
				// Get the job key
				klog.V(10).Infof("[getAggAvaiResPri] %s: Getting job key for: %s.", time.Now().String(), value.Name)
				queueJobKey, _ := GetQueueJobKey(value)
				klog.V(10).Infof("[getAggAvaiResPri] %s: Getting dispatchid for: %s.", time.Now().String(), queueJobKey)
				dispatchedAgentId := qjm.dispatchMap[queueJobKey]

				// If this is not in the same cluster then skip
				if strings.Compare(dispatchedAgentId, agentId) != 0 {
					klog.V(10).Infof("[getAggAvaiResPri] %s: Skipping adjustments for %s since it is in cluster %s which is not in the same cluster under evaluation: %s.",
						time.Now().String(), value.Name, dispatchedAgentId, agentId)
					continue
				}

				preemptableAWs[value.Status.SystemPriority] = append(preemptableAWs[value.Status.SystemPriority], queueJobKey)
				preemptableAWsMap[queueJobKey] = value
				klog.V(10).Infof("[getAggAvaiResPri] %s: Added %s to candidate preemptable job with priority %f.", time.Now().String(), value.Name, value.Status.SystemPriority)
			}

			for _, resctrl := range qjm.qjobResControls {
				qjv := resctrl.GetAggregatedResources(value)
				preemptable = preemptable.Add(qjv)
			}
			for _, genericItem := range value.Spec.AggrResources.GenericItems {
				qjv, _ := genericresource.GetResources(&genericItem)
				preemptable = preemptable.Add(qjv)
			}

			continue
		} else if qjm.isDispatcher {
			// Dispatcher job does not currently track pod states.  This is
			// a workaround until implementation of pod state is complete.
			// Currently calculation for available resources only considers priority.
			klog.V(10).Infof("[getAggAvaiResPri] %s: Skipping adjustments for %s since priority %f is >= %f of requesting job: %s.", time.Now().String(),
				value.Name, value.Status.SystemPriority, targetpr, requestingJob.Name)
			continue
		} else if value.Status.State == arbv1.AppWrapperStateEnqueued {
			// Don't count the resources that can run but not yet realized (job orchestration pending or partially running).
			for _, resctrl := range qjm.qjobResControls {
				qjv := resctrl.GetAggregatedResources(value)
				pending = pending.Add(qjv)
				klog.V(10).Infof("[getAggAvaiResPri] Subtract all resources %+v in resctrlType=%T for job %s which can-run is set to: %v but state is still pending.", qjv, resctrl, value.Name, value.Status.CanRun)
			}
			for _, genericItem := range value.Spec.AggrResources.GenericItems {
				qjv, _ := genericresource.GetResources(&genericItem)
				pending = pending.Add(qjv)
				klog.V(10).Infof("[getAggAvaiResPri] Subtract all resources %+v in resctrlType=%T for job %s which can-run is set to: %v but state is still pending.", qjv, genericItem, value.Name, value.Status.CanRun)
			}
			continue
		} else if value.Status.State == arbv1.AppWrapperStateActive {
			if value.Status.Pending > 0 {
				//Don't count partially running jobs with pods still pending.
				for _, resctrl := range qjm.qjobResControls {
					qjv := resctrl.GetAggregatedResources(value)
					pending = pending.Add(qjv)
					klog.V(10).Infof("[getAggAvaiResPri] Subtract all resources %+v in resctrlType=%T for job %s which can-run is set to: %v and status set to: %s but %v pod(s) are pending.", qjv, resctrl, value.Name, value.Status.CanRun, value.Status.State, value.Status.Pending)
				}
				for _, genericItem := range value.Spec.AggrResources.GenericItems {
					qjv, _ := genericresource.GetResources(&genericItem)
					pending = pending.Add(qjv)
					klog.V(10).Infof("[getAggAvaiResPri] Subtract all resources %+v in resctrlType=%T for job %s which can-run is set to: %v and status set to: %s but %v pod(s) are pending.", qjv, genericItem, value.Name, value.Status.CanRun, value.Status.State, value.Status.Pending)
				}
			} else {
				// TODO: Hack to handle race condition when Running jobs have not yet updated the pod counts
				// This hack uses the golang struct implied behavior of defining the object without a value.  In this case
				// of using 'int32' novalue and value of 0 are the same.
				if value.Status.Pending == 0 && value.Status.Running == 0 && value.Status.Succeeded == 0 && value.Status.Failed == 0 {
					for _, resctrl := range qjm.qjobResControls {
						qjv := resctrl.GetAggregatedResources(value)
						pending = pending.Add(qjv)
						klog.V(10).Infof("[getAggAvaiResPri] Subtract all resources %+v in resctrlType=%T for job %s which can-run is set to: %v and status set to: %s but no pod counts in the state have been defined.", qjv, resctrl, value.Name, value.Status.CanRun, value.Status.State)
					}
					for _, genericItem := range value.Spec.AggrResources.GenericItems {
						qjv, _ := genericresource.GetResources(&genericItem)
						pending = pending.Add(qjv)
						klog.V(10).Infof("[getAggAvaiResPri] Subtract all resources %+v in resctrlType=%T for job %s which can-run is set to: %v and status set to: %s but no pod counts in the state have been defined.", qjv, genericItem, value.Name, value.Status.CanRun, value.Status.State)
					}
				}
			}
			continue
		} else {
			//Do nothing
		}
	}

	proposedPremptions := qjm.getProposedPreemptions(requestingJob, r, preemptableAWs, preemptableAWsMap)

	klog.V(6).Infof("[getAggAvaiResPri] Schedulable idle cluster resources: %+v, subtracting dispatched resources: %+v and adding preemptable cluster resources: %+v", r, pending, preemptable)
	r = r.Add(preemptable)
	r = r.NonNegSub(pending)

	klog.V(3).Infof("[getAggAvaiResPri] %+v available resources to schedule", r)
	return r, proposedPremptions
}

func (qjm *XController) chooseAgent(qj *arbv1.AppWrapper) string {

	qjAggrResources := qjm.GetAggregatedResources(qj)
	klog.V(2).Infof("[chooseAgent] Aggregated Resources of XQJ %s: %v\n", qj.Name, qjAggrResources)

	agentId := qjm.agentList[rand.Int()%len(qjm.agentList)]
	klog.V(2).Infof("[chooseAgent] Agent %s is chosen randomly\n", agentId)
	unallocatedResources := qjm.agentMap[agentId].AggrResources
	priorityindex := qj.Status.SystemPriority
	resources, proposedPreemptions := qjm.getAggregatedAvailableResourcesPriority(unallocatedResources, priorityindex, qj, agentId)

	klog.V(2).Infof("[chooseAgent] Aggr Resources of Agent %s: %v\n", agentId, resources)

	if qjAggrResources.LessEqual(resources) {
		klog.V(2).Infof("[chooseAgent] Agent %s has enough resources\n", agentId)

		//Now evaluate quota
		if qjm.serverOption.QuotaEnabled {
			if qjm.quotaManager != nil {
				if fits, preemptAWs, _ := qjm.quotaManager.Fits(qj, qjAggrResources, proposedPreemptions); fits {
					klog.V(2).Infof("[chooseAgent] AppWrapper %s has enough quota.\n", qj.Name)
					qjm.preemptAWJobs(preemptAWs)
					return agentId
				} else {
					klog.V(2).Infof("[chooseAgent] AppWrapper %s  does not have enough quota\n", qj.Name)
				}
			} else {
				klog.Errorf("[chooseAgent] Quota evaluation is enable but not initialize.  AppWrapper %s/%s does not have enough quota\n", qj.Name, qj.Namespace)
			}
		} else {
			//Quota is not enabled to return selected agent
			return agentId
		}
	} else {
		klog.V(2).Infof("[chooseAgent] Agent %s does not have enough resources\n", agentId)
	}
	return ""
}

func (qjm *XController) nodeChecks(histograms map[string]*dto.Metric, aw *arbv1.AppWrapper) bool {
	ok := true
	allPods := qjm.GetAggregatedResourcesPerGenericItem(aw)

	// Check only GPUs at this time
	var podsToCheck []*clusterstateapi.Resource

	for _, pod := range allPods {
		if pod.GPU > 0 {
			podsToCheck = append(podsToCheck, pod)
		}
	}

	gpuHistogram := histograms["gpu"]

	if gpuHistogram != nil {
		buckets := gpuHistogram.Histogram.Bucket
		// Go through pods needing checking
		for _, gpuPod := range podsToCheck {

			// Go through each bucket of the histogram to find a valid bucket
			bucketFound := false
			for _, bucket := range buckets {
				ub := bucket.UpperBound
				if ub == nil {
					klog.Errorf("Unable to get upperbound of histogram bucket.")
					continue
				}
				c := bucket.GetCumulativeCount()
				var fGPU float64 = float64(gpuPod.GPU)
				if fGPU < *ub && c > 1 {
					// Found a valid node
					bucketFound = true
					break
				}
			}
			if !bucketFound {
				ok = false
				break
			}
		}
	}

	return ok
}

// Thread to find queue-job(QJ) for next schedule
func (qjm *XController) ScheduleNext() {
	// get next QJ from the queue
	// check if we have enough compute resources for it
	// if we have enough compute resources then we set the AllocatedReplicas to the total
	// amount of resources asked by the job
	qj, err := qjm.qjqueue.Pop()
	qjm.schedulingAW = qj
	if err != nil {
		klog.V(3).Infof("[ScheduleNext] Cannot pop QueueJob from qjqueue! err=%#v", err)
		return // Try to pop qjqueue again
	} else {
		klog.V(3).Infof("[ScheduleNext] activeQ.Pop %s *Delay=%.6f seconds RemainingLength=%d &qj=%p Version=%s Status=%+v", qj.Name, time.Now().Sub(qj.Status.ControllerFirstTimestamp.Time).Seconds(), qjm.qjqueue.Length(), qj, qj.ResourceVersion, qj.Status)
	}

	apiCacheAWJob, e := qjm.queueJobLister.AppWrappers(qj.Namespace).Get(qj.Name)
	// apiQueueJob's ControllerFirstTimestamp is only microsecond level instead of nanosecond level
	if e != nil {
		klog.Errorf("[ScheduleNext] Unable to get AW %s from API cache &aw=%p Version=%s Status=%+v err=%#v", qj.Name, qj, qj.ResourceVersion, qj.Status, err)
		return
	}
	// make sure qj has the latest information
	if larger(apiCacheAWJob.ResourceVersion, qj.ResourceVersion) {
		klog.V(10).Infof("[ScheduleNext] %s found more recent copy from cache          &qj=%p          qj=%+v", qj.Name, qj, qj)
		klog.V(10).Infof("[ScheduleNext] %s found more recent copy from cache &apiQueueJob=%p apiQueueJob=%+v", apiCacheAWJob.Name, apiCacheAWJob, apiCacheAWJob)
		apiCacheAWJob.DeepCopyInto(qj)
	}

	// Re-compute SystemPriority for DynamicPriority policy
	if qjm.serverOption.DynamicPriority {
		//  Create newHeap to temporarily store qjqueue jobs for updating SystemPriority
		tempQ := newHeap(cache.MetaNamespaceKeyFunc, HigherSystemPriorityQJ)
		qj.Status.SystemPriority = float64(qj.Spec.Priority) + qj.Spec.PrioritySlope*(time.Now().Sub(qj.Status.ControllerFirstTimestamp.Time)).Seconds()
		tempQ.Add(qj)
		for qjm.qjqueue.Length() > 0 {
			qjtemp, _ := qjm.qjqueue.Pop()
			qjtemp.Status.SystemPriority = float64(qjtemp.Spec.Priority) + qjtemp.Spec.PrioritySlope*(time.Now().Sub(qjtemp.Status.ControllerFirstTimestamp.Time)).Seconds()
			tempQ.Add(qjtemp)
		}
		// move AppWrappers back to activeQ and sort based on SystemPriority
		for tempQ.data.Len() > 0 {
			qjtemp, _ := tempQ.Pop()
			qjm.qjqueue.AddIfNotPresent(qjtemp.(*arbv1.AppWrapper))
		}
		// Print qjqueue.ativeQ for debugging
		if klog.V(10).Enabled() {
			pq := qjm.qjqueue.(*PriorityQueue)
			if qjm.qjqueue.Length() > 0 {
				for key, element := range pq.activeQ.data.items {
					qjtemp := element.obj.(*arbv1.AppWrapper)
					klog.V(10).Infof("[ScheduleNext] AfterCalc: qjqLength=%d Key=%s index=%d Priority=%.1f SystemPriority=%.1f QueueJobState=%s",
						qjm.qjqueue.Length(), key, element.index, float64(qjtemp.Spec.Priority), qjtemp.Status.SystemPriority, qjtemp.Status.QueueJobState)
				}
			}
		}

		// Retrieve HeadOfLine after priority update
		qj, err = qjm.qjqueue.Pop()
		qjm.schedulingAW = qj
		if err != nil {
			klog.V(3).Infof("[ScheduleNext] Cannot pop QueueJob from qjqueue! err=%#v", err)
		} else {
			klog.V(3).Infof("[ScheduleNext] activeQ.Pop_afterPriorityUpdate %s *Delay=%.6f seconds RemainingLength=%d &qj=%p Version=%s Status=%+v", qj.Name, time.Now().Sub(qj.Status.ControllerFirstTimestamp.Time).Seconds(), qjm.qjqueue.Length(), qj, qj.ResourceVersion, qj.Status)
		}
	}

	if qj.Status.CanRun {
		klog.V(10).Infof("[ScheduleNext] AppWrapper job: %s from prioirty queue is already scheduled. Ignoring request: Status=%+v\n", qj.Name, qj.Status)
		return
	}
	apiCacheAppWrapper, err := qjm.queueJobLister.AppWrappers(qj.Namespace).Get(qj.Name)
	if err != nil {
		klog.Errorf("[ScheduleNext] Fail get AppWrapper job: %s from the api cache, err=%#v", qj.Name, err)
		return
	}
	if apiCacheAppWrapper.Status.CanRun {
		klog.V(10).Infof("[ScheduleNext] AppWrapper job: %s from API is already scheduled. Ignoring request: Status=%+v\n", apiCacheAppWrapper.Name, apiCacheAppWrapper.Status)
		return
	}

	qj.Status.QueueJobState = arbv1.AppWrapperCondHeadOfLine
	qjm.addOrUpdateCondition(qj, arbv1.AppWrapperCondHeadOfLine, v1.ConditionTrue, "FrontOfQueue.", "")

	qj.Status.FilterIgnore = true // update QueueJobState only
	qjm.updateEtcd(qj, "ScheduleNext - setHOL")
	qjm.qjqueue.AddUnschedulableIfNotPresent(qj) // working on qj, avoid other threads putting it back to activeQ

	klog.V(10).Infof("[ScheduleNext] after Pop qjqLength=%d qj %s Version=%s activeQ=%t Unsched=%t Status=%+v", qjm.qjqueue.Length(), qj.Name, qj.ResourceVersion, qjm.qjqueue.IfExistActiveQ(qj), qjm.qjqueue.IfExistUnschedulableQ(qj), qj.Status)
	if qjm.isDispatcher {
		klog.V(2).Infof("[ScheduleNext] [Dispatcher Mode] Dispatch Next QueueJob: %s\n", qj.Name)
	} else {
		klog.V(2).Infof("[ScheduleNext] [Agent Mode] Deploy Next QueueJob: %s Status=%+v\n", qj.Name, qj.Status)
	}

	dispatchFailedReason := "AppWrapperNotRunnable."
	dispatchFailedMessage := ""
	if qjm.isDispatcher { // Dispatcher Mode
		agentId := qjm.chooseAgent(qj)
		if agentId != "" { // A proper agent is found.
			// Update states (CanRun=True) of XQJ in API Server
			// Add XQJ -> Agent Map
			apiQueueJob, err := qjm.queueJobLister.AppWrappers(qj.Namespace).Get(qj.Name)
			if err != nil {
				klog.Errorf("[ScheduleNext] Fail get AppWrapper job: %s from the api cache, err=%#v", qj.Name, err)
				return
			}
			// make sure qj has the latest information
			if larger(apiQueueJob.ResourceVersion, qj.ResourceVersion) {
				klog.V(10).Infof("[ScheduleNext] %s found more recent copy from cache          &qj=%p          qj=%+v", qj.Name, qj, qj)
				klog.V(10).Infof("[ScheduleNext] %s found more recent copy from cache &apiQueueJob=%p apiQueueJob=%+v", apiQueueJob.Name, apiQueueJob, apiQueueJob)
				apiQueueJob.DeepCopyInto(qj)
			}

			//apiQueueJob.Status.CanRun = true
			qj.Status.CanRun = true
			queueJobKey, _ := GetQueueJobKey(qj)
			qjm.dispatchMap[queueJobKey] = agentId
			klog.V(10).Infof("[TTime] %s, %s: ScheduleNextBeforeEtcd", qj.Name, time.Now().Sub(qj.CreationTimestamp.Time))
			qjm.updateEtcd(qj, "ScheduleNext - setCanRun")
			if err := qjm.eventQueue.Add(qj); err != nil { // unsuccessful add to eventQueue, add back to activeQ
				klog.Errorf("[ScheduleNext] Fail to add %s to eventQueue, activeQ.Add_toSchedulingQueue &qj=%p Version=%s Status=%+v err=%#v", qj.Name, qj, qj.ResourceVersion, qj.Status, err)
				qjm.qjqueue.MoveToActiveQueueIfExists(qj)
			} else { // successful add to eventQueue, remove from qjqueue
				if qjm.qjqueue.IfExist(qj) {
					klog.V(10).Infof("[ScheduleNext] AppWrapper %s will be deleted from priority queue and sent to event queue", qj.Name)
				}
				qjm.qjqueue.Delete(qj)
			}

			//if _, err := qjm.arbclients.ArbV1().AppWrappers(qj.Namespace).Update(apiQueueJob); err != nil {
			//	klog.Errorf("Failed to update status of AppWrapper %v/%v: %v", qj.Namespace, qj.Name, err)
			//}
			klog.V(10).Infof("[TTime] %s, %s: ScheduleNextAfterEtcd", qj.Name, time.Now().Sub(qj.CreationTimestamp.Time))
			return
		} else {
			dispatchFailedMessage = "Cannot find an cluster with enough resources to dispatch AppWrapper."
			klog.V(2).Infof("[Controller: Dispatcher Mode] %s %s\n", dispatchFailedReason, dispatchFailedMessage)
			go qjm.backoff(qj, dispatchFailedReason, dispatchFailedMessage)
		}
	} else { // Agent Mode
		aggqj := qjm.GetAggregatedResources(qj)

		// HeadOfLine logic
		HOLStartTime := time.Now()
		forwarded := false
		// Try to forward to eventQueue for at most HeadOfLineHoldingTime
		for !forwarded {
			priorityindex := qj.Status.SystemPriority
			// Support for Non-Preemption
			if !qjm.serverOption.Preemption {
				priorityindex = -math.MaxFloat64
			}
			// Disable Preemption under DynamicPriority.  Comment out if allow DynamicPriority and Preemption at the same time.
			if qjm.serverOption.DynamicPriority {
				priorityindex = -math.MaxFloat64
			}
			resources, proposedPreemptions := qjm.getAggregatedAvailableResourcesPriority(
				qjm.cache.GetUnallocatedResources(), priorityindex, qj, "")
			klog.V(2).Infof("[ScheduleNext] XQJ %s with resources %v to be scheduled on aggregated idle resources %v", qj.Name, aggqj, resources)

			if aggqj.LessEqual(resources) && qjm.nodeChecks(qjm.cache.GetUnallocatedHistograms(), qj) {
				//Now evaluate quota
				fits := true
				klog.V(10).Infof("[ScheduleNext] HOL available resourse successful check for %s at %s activeQ=%t Unsched=%t &qj=%p Version=%s Status=%+v due to quota limits", qj.Name, time.Now().Sub(HOLStartTime), qjm.qjqueue.IfExistActiveQ(qj), qjm.qjqueue.IfExistUnschedulableQ(qj), qj, qj.ResourceVersion, qj.Status)
				if qjm.serverOption.QuotaEnabled {
					if qjm.quotaManager != nil {
						quotaFits, preemptAWs, msg := qjm.quotaManager.Fits(qj, aggqj, proposedPreemptions)
						if quotaFits {
							klog.V(4).Infof("[ScheduleNext] HOL quota evaluation successful %s for %s activeQ=%t Unsched=%t &qj=%p Version=%s Status=%+v due to quota limits", qj.Name, time.Now().Sub(HOLStartTime), qjm.qjqueue.IfExistActiveQ(qj), qjm.qjqueue.IfExistUnschedulableQ(qj), qj, qj.ResourceVersion, qj.Status)
							// Set any jobs that are marked for preemption
							qjm.preemptAWJobs(preemptAWs)
						} else { // Not enough free quota to dispatch appwrapper
							dispatchFailedMessage = "Insufficient quota to dispatch AppWrapper."
							if len(msg) > 0 {
								dispatchFailedReason += " "
								dispatchFailedReason += msg
							}
							klog.V(3).Infof("[ScheduleNext] HOL Blocking by %s for %s activeQ=%t Unsched=%t &qj=%p Version=%s Status=%+v msg=%s, due to quota limits",
								qj.Name, time.Now().Sub(HOLStartTime), qjm.qjqueue.IfExistActiveQ(qj), qjm.qjqueue.IfExistUnschedulableQ(qj), qj, qj.ResourceVersion, qj.Status, msg)
						}
						fits = quotaFits
					} else {
						fits = false
						//Quota manager not initialized
						dispatchFailedMessage = "Quota evaluation is enable but not initialize. Insufficient quota to dispatch AppWrapper."
						klog.Errorf("[ScheduleNext] Quota evaluation is enable but not initialize.  AppWrapper %s/%s does not have enough quota\n", qj.Name, qj.Namespace)
					}
				} else {
					klog.V(10).Infof("[ScheduleNext] HOL quota evaluation not enabled for %s at %s activeQ=%t Unsched=%t &qj=%p Version=%s Status=%+v due to quota limits", qj.Name, time.Now().Sub(HOLStartTime), qjm.qjqueue.IfExistActiveQ(qj), qjm.qjqueue.IfExistUnschedulableQ(qj), qj, qj.ResourceVersion, qj.Status)
				}

				// If quota evalauation is set or quota evaluation not enabled set the appwrapper to be dispatched
				if fits {
					// aw is ready to go!
					apiQueueJob, e := qjm.queueJobLister.AppWrappers(qj.Namespace).Get(qj.Name)
					// apiQueueJob's ControllerFirstTimestamp is only microsecond level instead of nanosecond level
					if e != nil {
						klog.Errorf("[ScheduleNext] Unable to get AW %s from API cache &aw=%p Version=%s Status=%+v err=%#v", qj.Name, qj, qj.ResourceVersion, qj.Status, err)
						return
					}
					// make sure qj has the latest information
					if larger(apiQueueJob.ResourceVersion, qj.ResourceVersion) {
						klog.V(10).Infof("[ScheduleNext] %s found more recent copy from cache          &qj=%p          qj=%+v", qj.Name, qj, qj)
						klog.V(10).Infof("[ScheduleNext] %s found more recent copy from cache &apiQueueJob=%p apiQueueJob=%+v", apiQueueJob.Name, apiQueueJob, apiQueueJob)
						apiQueueJob.DeepCopyInto(qj)
					}
					desired := int32(0)
					for i, ar := range qj.Spec.AggrResources.Items {
						desired += ar.Replicas
						qj.Spec.AggrResources.Items[i].AllocatedReplicas = ar.Replicas
					}
					qj.Status.CanRun = true
					qj.Status.FilterIgnore = true // update CanRun & Spec.  no need to trigger event
					// Handle k8s watch race condition
					if err := qjm.updateEtcd(qj, "ScheduleNext - setCanRun"); err == nil {
						// add to eventQueue for dispatching to Etcd
						if err = qjm.eventQueue.Add(qj); err != nil { // unsuccessful add to eventQueue, add back to activeQ
							klog.Errorf("[ScheduleNext] Fail to add %s to eventQueue, activeQ.Add_toSchedulingQueue &qj=%p Version=%s Status=%+v err=%#v", qj.Name, qj, qj.ResourceVersion, qj.Status, err)
							qjm.qjqueue.MoveToActiveQueueIfExists(qj)
						} else { // successful add to eventQueue, remove from qjqueue
							qjm.qjqueue.Delete(qj)
							forwarded = true
							klog.V(3).Infof("[ScheduleNext] %s Delay=%.6f seconds eventQueue.Add_afterHeadOfLine activeQ=%t, Unsched=%t &aw=%p Version=%s Status=%+v", qj.Name, time.Now().Sub(qj.Status.ControllerFirstTimestamp.Time).Seconds(), qjm.qjqueue.IfExistActiveQ(qj), qjm.qjqueue.IfExistUnschedulableQ(qj), qj, qj.ResourceVersion, qj.Status)
						}
					} //updateEtcd
				} //fits
			} else { // Not enough free resources to dispatch HOL
				dispatchFailedMessage = "Insufficient resources to dispatch AppWrapper."
				klog.V(3).Infof("[ScheduleNext] HOL Blocking by %s for %s activeQ=%t Unsched=%t &qj=%p Version=%s Status=%+v", qj.Name, time.Now().Sub(HOLStartTime), qjm.qjqueue.IfExistActiveQ(qj), qjm.qjqueue.IfExistUnschedulableQ(qj), qj, qj.ResourceVersion, qj.Status)
			}
			// stop trying to dispatch after HeadOfLineHoldingTime
			if forwarded || time.Now().After(HOLStartTime.Add(time.Duration(qjm.serverOption.HeadOfLineHoldingTime)*time.Second)) {
				break
			} else { // Try to dispatch again after one second
				time.Sleep(time.Second * 1)
			}
		}
		if !forwarded { // start thread to backoff
			klog.V(3).Infof("[ScheduleNext] HOL backoff %s after waiting for %s activeQ=%t Unsched=%t &qj=%p Version=%s Status=%+v", qj.Name, time.Now().Sub(HOLStartTime), qjm.qjqueue.IfExistActiveQ(qj), qjm.qjqueue.IfExistUnschedulableQ(qj), qj, qj.ResourceVersion, qj.Status)
			go qjm.backoff(qj, dispatchFailedReason, dispatchFailedMessage)
		}
	}
}

// Update AppWrappers in etcd
// todo: This is a current workaround for duplicate message bug.
func (cc *XController) updateEtcd(qj *arbv1.AppWrapper, at string) error {
	//apiCacheAWJob, e := cc.queueJobLister.AppWrappers(qj.Namespace).Get(qj.Name)
	//
	//if (e != nil) {
	//	klog.Errorf("[updateEtcd] Failed to update status of AppWrapper %s, namespace: %s at %s err=%v",
	//		apiCacheAWJob.Name, apiCacheAWJob.Namespace, at, e)
	//	return e
	//}

	//TODO: Remove next line
	var apiCacheAWJob *arbv1.AppWrapper
	//TODO: Remove next line
	apiCacheAWJob = qj
	apiCacheAWJob.Status.Sender = "before " + at // set Sender string to indicate code location
	apiCacheAWJob.Status.Local = false           // for Informer FilterFunc to pickup
	if _, err := cc.arbclients.ArbV1().AppWrappers(apiCacheAWJob.Namespace).Update(apiCacheAWJob); err != nil {
		klog.Errorf("[updateEtcd] Failed to update status of AppWrapper %s, namespace: %s at %s err=%v",
			apiCacheAWJob.Name, apiCacheAWJob.Namespace, at, err)
		return err
		//	} else {  // qjj should be the same as qj except with newer ResourceVersion
		//		qj.ResourceVersion = qjj.ResourceVersion  // update new ResourceVersion from etcd
	}
	klog.V(10).Infof("[updateEtcd] AppWrapperUpdate success %s at %s &qj=%p qj=%+v",
		apiCacheAWJob.Name, at, apiCacheAWJob, apiCacheAWJob)
	//qj.Status.Local  = true           // for Informer FilterFunc to ignore duplicate
	//qj.Status.Sender = "after  "+ at  // set Sender string to indicate code location
	return nil
}

func (cc *XController) updateStatusInEtcd(qj *arbv1.AppWrapper, at string) error {
	var apiCacheAWJob *arbv1.AppWrapper
	apiCacheAWJob = qj
	if _, err := cc.arbclients.ArbV1().AppWrappers(apiCacheAWJob.Namespace).UpdateStatus(apiCacheAWJob); err != nil {
		klog.Errorf("[updateEtcd] Failed to update status of AppWrapper %s, namespace: %s at %s err=%v",
			apiCacheAWJob.Name, apiCacheAWJob.Namespace, at, err)
		return err
	}
	klog.V(10).Infof("[updateEtcd] AppWrapperUpdate success %s at %s &qj=%p qj=%+v",
		apiCacheAWJob.Name, at, apiCacheAWJob, apiCacheAWJob)
	return nil
}

func (qjm *XController) addOrUpdateCondition(aw *arbv1.AppWrapper, condType arbv1.AppWrapperConditionType,
	condStatus v1.ConditionStatus, condReason string, condMsg string) {
	var dupConditionExists bool = false
	if aw.Status.Conditions != nil && len(aw.Status.Conditions) > 0 {
		// Find a matching condition based on fields not related to timestamps
		for _, condition := range aw.Status.Conditions {
			if condition.Type == condType && condition.Status == condStatus &&
				condition.Reason == condReason && condition.Message == condMsg {
				oldLastUpdateMicroTime := condition.LastUpdateMicroTime
				condition.LastUpdateMicroTime = metav1.NowMicro()
				condition.LastTransitionMicroTime = metav1.NowMicro()
				dupConditionExists = true
				klog.V(10).Infof("[addOrUpdateCondition] Updated timestamp of condition for AppWrapper %s/%s from timestamp %v to %+v",
					aw.Name, aw.Name, oldLastUpdateMicroTime, condition)
				break
			}
		}
	}

	// Only add new condition if is is a new one otherwise it is assumed that the condition was updated above.
	if !dupConditionExists {
		cond := GenerateAppWrapperCondition(condType, condStatus, condReason, condMsg)
		aw.Status.Conditions = append(aw.Status.Conditions, cond)
	}
}

func (qjm *XController) backoff(q *arbv1.AppWrapper, reason string, message string) {
	var workingAW *arbv1.AppWrapper
	apiCacheAWJob, e := qjm.queueJobLister.AppWrappers(q.Namespace).Get(q.Name)
	// Update condition
	if e == nil {
		workingAW = apiCacheAWJob
		apiCacheAWJob.Status.QueueJobState = arbv1.AppWrapperCondBackoff
		workingAW.Status.FilterIgnore = true // update QueueJobState only, no work needed
		qjm.addOrUpdateCondition(workingAW, arbv1.AppWrapperCondBackoff, v1.ConditionTrue, reason, message)
		//qjm.updateEtcd(workingAW, "backoff - Rejoining")
		qjm.updateStatusInEtcd(workingAW, "backoff - Rejoining")
	} else {
		workingAW = q
		klog.Errorf("[backoff] Failed to retrieve cached object for %s/%s.  Continuing with possible stale object without updating conditions.", workingAW.Namespace, workingAW.Name)

	}
	qjm.qjqueue.AddUnschedulableIfNotPresent(workingAW)
	klog.V(3).Infof("[backoff] %s move to unschedulableQ before sleep for %d seconds. activeQ=%t Unsched=%t &qj=%p Version=%s Status=%+v", workingAW.Name,
		qjm.serverOption.BackoffTime, qjm.qjqueue.IfExistActiveQ((workingAW)), qjm.qjqueue.IfExistUnschedulableQ((workingAW)), workingAW, workingAW.ResourceVersion, workingAW.Status)
	time.Sleep(time.Duration(qjm.serverOption.BackoffTime) * time.Second)
	qjm.qjqueue.MoveToActiveQueueIfExists(workingAW)

	klog.V(3).Infof("[backoff] %s activeQ.Add after sleep for %d seconds. activeQ=%t Unsched=%t &aw=%p Version=%s Status=%+v", workingAW.Name,
		qjm.serverOption.BackoffTime, qjm.qjqueue.IfExistActiveQ((workingAW)), qjm.qjqueue.IfExistUnschedulableQ((workingAW)), workingAW, workingAW.ResourceVersion, workingAW.Status)
}

// Run start AppWrapper Controller
func (cc *XController) Run(stopCh chan struct{}) {
	// initialized
	createAppWrapperKind(cc.config)

	go cc.queueJobInformer.Informer().Run(stopCh)

	go cc.qjobResControls[arbv1.ResourceTypePod].Run(stopCh)
	go cc.qjobResControls[arbv1.ResourceTypeService].Run(stopCh)
	go cc.qjobResControls[arbv1.ResourceTypeDeployment].Run(stopCh)
	go cc.qjobResControls[arbv1.ResourceTypeStatefulSet].Run(stopCh)
	go cc.qjobResControls[arbv1.ResourceTypePersistentVolume].Run(stopCh)
	go cc.qjobResControls[arbv1.ResourceTypePersistentVolumeClaim].Run(stopCh)
	go cc.qjobResControls[arbv1.ResourceTypeNamespace].Run(stopCh)
	go cc.qjobResControls[arbv1.ResourceTypeConfigMap].Run(stopCh)
	go cc.qjobResControls[arbv1.ResourceTypeSecret].Run(stopCh)
	go cc.qjobResControls[arbv1.ResourceTypeNetworkPolicy].Run(stopCh)

	cache.WaitForCacheSync(stopCh, cc.queueJobSynced)

	// update snapshot of ClientStateCache every second
	cc.cache.Run(stopCh)

	// go wait.Until(cc.ScheduleNext, 2*time.Second, stopCh)
	go wait.Until(cc.ScheduleNext, 0, stopCh)
	// start preempt thread based on preemption of pods

	// TODO - scheduleNext...Job....
	// start preempt thread based on preemption of pods
	go wait.Until(cc.PreemptQueueJobs, 60*time.Second, stopCh)

	// This thread is used as a heartbeat to calculate runtime spec in the status
	go wait.Until(cc.UpdateQueueJobs, 5*time.Second, stopCh)

	if cc.isDispatcher {
		go wait.Until(cc.UpdateAgent, 2*time.Second, stopCh) // In the Agent?
		for _, jobClusterAgent := range cc.agentMap {
			go jobClusterAgent.Run(stopCh)
		}
		go wait.Until(cc.agentEventQueueWorker, time.Second, stopCh) // Update Agent Worker
	}

	// go wait.Until(cc.worker, time.Second, stopCh)
	go wait.Until(cc.worker, 0, stopCh)
}

func (qjm *XController) UpdateAgent() {
	klog.V(3).Infof("[Controller] Update AggrResources for All Agents\n")
	for _, jobClusterAgent := range qjm.agentMap {
		jobClusterAgent.UpdateAggrResources()
	}
}

func (qjm *XController) UpdateQueueJobs() {
	firstTime := metav1.NowMicro()
	// retrieve queueJobs from local cache.  no guarantee queueJobs contain up-to-date information
	queueJobs, err := qjm.queueJobLister.AppWrappers("").List(labels.Everything())
	if err != nil {
		klog.Errorf("[UpdateQueueJobs] List of queueJobs err=%+v", err)
		return
	}
	for _, newjob := range queueJobs {
		// UpdateQueueJobs can be the first to see a new AppWrapper job, under heavy load
		if newjob.Status.QueueJobState == "" {
			newjob.Status.ControllerFirstTimestamp = firstTime
			newjob.Status.SystemPriority = float64(newjob.Spec.Priority)
			newjob.Status.QueueJobState = arbv1.AppWrapperCondInit
			newjob.Status.Conditions = []arbv1.AppWrapperCondition{
				arbv1.AppWrapperCondition{
					Type:                    arbv1.AppWrapperCondInit,
					Status:                  v1.ConditionTrue,
					LastUpdateMicroTime:     metav1.NowMicro(),
					LastTransitionMicroTime: metav1.NowMicro(),
				},
			}
			klog.V(3).Infof("[UpdateQueueJobs] %s 0Delay=%.6f seconds CreationTimestamp=%s ControllerFirstTimestamp=%s",
				newjob.Name, time.Now().Sub(newjob.Status.ControllerFirstTimestamp.Time).Seconds(), newjob.CreationTimestamp, newjob.Status.ControllerFirstTimestamp)
		}
		klog.V(10).Infof("[UpdateQueueJobs] %s: qjqueue=%t &qj=%p Version=%s Status=%+v", newjob.Name, qjm.qjqueue.IfExist(newjob), newjob, newjob.ResourceVersion, newjob.Status)
		// check eventQueue, qjqueue in program sequence to make sure job is not in qjqueue
		if _, exists, _ := qjm.eventQueue.Get(newjob); exists {
			continue
		} // do not enqueue if already in eventQueue
		if qjm.qjqueue.IfExist(newjob) {
			continue
		} // do not enqueue if already in qjqueue

		err = qjm.enqueueIfNotPresent(newjob)
		if err != nil {
			klog.Errorf("[UpdateQueueJobs] Fail to enqueue %s to eventQueue, ignore.  *Delay=%.6f seconds &qj=%p Version=%s Status=%+v err=%#v", newjob.Name, time.Now().Sub(newjob.Status.ControllerFirstTimestamp.Time).Seconds(), newjob, newjob.ResourceVersion, newjob.Status, err)
		} else {
			klog.V(4).Infof("[UpdateQueueJobs] %s *Delay=%.6f seconds eventQueue.Add_byUpdateQueueJobs &qj=%p Version=%s Status=%+v", newjob.Name, time.Now().Sub(newjob.Status.ControllerFirstTimestamp.Time).Seconds(), newjob, newjob.ResourceVersion, newjob.Status)
		}
	}
}

func (cc *XController) addQueueJob(obj interface{}) {
	firstTime := metav1.NowMicro()
	qj, ok := obj.(*arbv1.AppWrapper)
	if !ok {
		klog.Errorf("[Informer-addQJ] object is not AppWrapper. object=%+v", obj)
		return
	}
	klog.V(6).Infof("[Informer-addQJ] %s &qj=%p  qj=%+v", qj.Name, qj, qj)
	if qj.Status.QueueJobState == "" {
		qj.Status.ControllerFirstTimestamp = firstTime
		qj.Status.SystemPriority = float64(qj.Spec.Priority)
		qj.Status.QueueJobState = arbv1.AppWrapperCondInit
		qj.Status.Conditions = []arbv1.AppWrapperCondition{
			arbv1.AppWrapperCondition{
				Type:                    arbv1.AppWrapperCondInit,
				Status:                  v1.ConditionTrue,
				LastUpdateMicroTime:     metav1.NowMicro(),
				LastTransitionMicroTime: metav1.NowMicro(),
			},
		}
	} else {
		klog.Warningf("[Informer-addQJ] Received and add by the informer for AppWrapper job %s which already has been seen and initialized current state %s with timestamp: %s, elapsed time of %.6f",
			qj.Name, qj.Status.State, qj.Status.ControllerFirstTimestamp, time.Now().Sub(qj.Status.ControllerFirstTimestamp.Time).Seconds())
	}

	klog.V(10).Infof("[Informer-addQJ] %s Delay=%.6f seconds CreationTimestamp=%s ControllerFirstTimestamp=%s",
		qj.Name, time.Now().Sub(qj.Status.ControllerFirstTimestamp.Time).Seconds(), qj.CreationTimestamp, qj.Status.ControllerFirstTimestamp)

	klog.V(4).Infof("[Informer-addQJ] enqueue %s &qj=%p Version=%s Status=%+v", qj.Name, qj, qj.ResourceVersion, qj.Status)
	cc.enqueue(qj)
}

func (cc *XController) updateQueueJob(oldObj, newObj interface{}) {
	newQJ, ok := newObj.(*arbv1.AppWrapper)
	if !ok {
		klog.Errorf("[Informer-updateQJ] new object is not AppWrapper. object=%+v", newObj)
		return
	}
	oldQJ, ok := oldObj.(*arbv1.AppWrapper)
	if !ok {
		klog.Errorf("[Informer-updateQJ] old object is not AppWrapper.  enqueue(newQJ).  oldObj=%+v", oldObj)
		klog.V(4).Infof("[Informer-updateQJ] %s *Delay=%.6f seconds BadOldObject enqueue &newQJ=%p Version=%s Status=%+v", newQJ.Name, time.Now().Sub(newQJ.Status.ControllerFirstTimestamp.Time).Seconds(), newQJ, newQJ.ResourceVersion, newQJ.Status)
		//cc.enqueue(newQJ)
		return
	}
	// AppWrappers may come out of order.  Ignore old ones.
	if (oldQJ.Name == newQJ.Name) && (larger(oldQJ.ResourceVersion, newQJ.ResourceVersion)) {
		klog.V(10).Infof("[Informer-updateQJ]  %s ignored OutOfOrder arrival &oldQJ=%p oldQJ=%+v", oldQJ.Name, oldQJ, oldQJ)
		klog.V(10).Infof("[Informer-updateQJ] %s ignored OutOfOrder arrival &newQJ=%p newQJ=%+v", newQJ.Name, newQJ, newQJ)
		return
	}

	if equality.Semantic.DeepEqual(newQJ.Status, oldQJ.Status) {
		klog.V(10).Infof("[Informer-updateQJ] No change to status field of AppWrapper: %s, oldAW=%+v, newAW=%+v.", newQJ.Name, oldQJ.Status, newQJ.Status)
	}

	klog.V(3).Infof("[Informer-updateQJ] %s *Delay=%.6f seconds normal enqueue &newQJ=%p Version=%s Status=%+v", newQJ.Name, time.Now().Sub(newQJ.Status.ControllerFirstTimestamp.Time).Seconds(), newQJ, newQJ.ResourceVersion, newQJ.Status)
	cc.enqueue(newQJ)
}

// a, b arbitrary length numerical string.  returns true if a larger than b
func larger(a, b string) bool {
	if len(a) > len(b) {
		return true
	} // Longer string is larger
	if len(a) < len(b) {
		return false
	} // Longer string is larger
	return a > b // Equal length, lexicographic order
}

func (cc *XController) deleteQueueJob(obj interface{}) {
	qj, ok := obj.(*arbv1.AppWrapper)
	if !ok {
		klog.Errorf("[Informer-deleteQJ] obj is not AppWrapper. obj=%+v", obj)
		return
	}
	current_ts := metav1.NewTime(time.Now())
	klog.V(10).Infof("[Informer-deleteQJ] %s *Delay=%.6f seconds before enqueue &qj=%p Version=%s Status=%+v Deletion Timestame=%+v", qj.Name, time.Now().Sub(qj.Status.ControllerFirstTimestamp.Time).Seconds(), qj, qj.ResourceVersion, qj.Status, qj.GetDeletionTimestamp())
	accessor, err := meta.Accessor(qj)
	if err != nil {
		klog.V(10).Infof("[Informer-deleteQJ] Error obtaining the accessor for AW job: %s", qj.Name)
		qj.SetDeletionTimestamp(&current_ts)
	} else {
		accessor.SetDeletionTimestamp(&current_ts)
	}
	klog.V(3).Infof("[Informer-deleteQJ] %s enqueue deletion, deletion ts = %v", qj.Name, qj.GetDeletionTimestamp())
	cc.enqueue(qj)
}

func (cc *XController) enqueue(obj interface{}) error {
	qj, ok := obj.(*arbv1.AppWrapper)
	if !ok {
		return fmt.Errorf("[enqueue] obj is not AppWrapper. obj=%+v", obj)
	}

	err := cc.eventQueue.Add(qj) // add to FIFO queue if not in, update object & keep position if already in FIFO queue
	if err != nil {
		klog.Errorf("[enqueue] Fail to enqueue %s to eventQueue, ignore.  *Delay=%.6f seconds &qj=%p Version=%s Status=%+v err=%#v", qj.Name, time.Now().Sub(qj.Status.ControllerFirstTimestamp.Time).Seconds(), qj, qj.ResourceVersion, qj.Status, err)
	} else {
		klog.V(10).Infof("[enqueue] %s *Delay=%.6f seconds eventQueue.Add_byEnqueue &qj=%p Version=%s Status=%+v", qj.Name, time.Now().Sub(qj.Status.ControllerFirstTimestamp.Time).Seconds(), qj, qj.ResourceVersion, qj.Status)
	}
	return err
}

func (cc *XController) enqueueIfNotPresent(obj interface{}) error {
	aw, ok := obj.(*arbv1.AppWrapper)
	if !ok {
		return fmt.Errorf("[enqueueIfNotPresent] obj is not AppWrapper. obj=%+v", obj)
	}

	err := cc.eventQueue.AddIfNotPresent(aw) // add to FIFO queue if not in, update object & keep position if already in FIFO queue
	return err
}

func (cc *XController) agentEventQueueWorker() {
	if _, err := cc.agentEventQueue.Pop(func(obj interface{}) error {
		var queuejob *arbv1.AppWrapper
		switch v := obj.(type) {
		case *arbv1.AppWrapper:
			queuejob = v
		default:
			klog.Errorf("Un-supported type of %v", obj)
			return nil
		}

		if queuejob == nil {
			if acc, err := meta.Accessor(obj); err != nil {
				klog.Warningf("Failed to get AppWrapper for %v/%v", acc.GetNamespace(), acc.GetName())
			}

			return nil
		}
		klog.V(3).Infof("[Controller: Dispatcher Mode] XQJ Status Update from AGENT: Name:%s, Status: %+v\n", queuejob.Name, queuejob.Status)

		// sync AppWrapper
		if err := cc.updateQueueJobStatus(queuejob); err != nil {
			klog.Errorf("Failed to sync AppWrapper %s, err %#v", queuejob.Name, err)
			// If any error, requeue it.
			return err
		}

		return nil
	}); err != nil {
		klog.Errorf("Fail to pop item from updateQueue, err %#v", err)
		return
	}
}

func (cc *XController) updateQueueJobStatus(queueJobFromAgent *arbv1.AppWrapper) error {
	queueJobInEtcd, err := cc.queueJobLister.AppWrappers(queueJobFromAgent.Namespace).Get(queueJobFromAgent.Name)
	if err != nil {
		if apierrors.IsNotFound(err) {
			if cc.isDispatcher {
				cc.Cleanup(queueJobFromAgent)
				cc.qjqueue.Delete(queueJobFromAgent)
			}
			return nil
		}
		return err
	}
	if len(queueJobFromAgent.Status.State) == 0 || queueJobInEtcd.Status.State == queueJobFromAgent.Status.State {
		return nil
	}
	new_flag := queueJobFromAgent.Status.State
	queueJobInEtcd.Status.State = new_flag
	_, err = cc.arbclients.ArbV1().AppWrappers(queueJobInEtcd.Namespace).Update(queueJobInEtcd)
	if err != nil {
		return err
	}
	return nil
}

func (cc *XController) worker() {
	if _, err := cc.eventQueue.Pop(func(obj interface{}) error {
		var queuejob *arbv1.AppWrapper
		switch v := obj.(type) {
		case *arbv1.AppWrapper:
			queuejob = v
		default:
			klog.Errorf("[worker] eventQueue.Pop un-supported type. obj=%+v", obj)
			return nil
		}
		klog.V(10).Infof("[worker] %s *Delay=%.6f seconds eventQueue.Pop_begin &newQJ=%p Version=%s Status=%+v", queuejob.Name, time.Now().Sub(queuejob.Status.ControllerFirstTimestamp.Time).Seconds(), queuejob, queuejob.ResourceVersion, queuejob.Status)

		if queuejob == nil {
			if acc, err := meta.Accessor(obj); err != nil {
				klog.Warningf("[worker] Failed to get AppWrapper for %v/%v", acc.GetNamespace(), acc.GetName())
			}

			return nil
		}

		// sync AppWrapper
		if err := cc.syncQueueJob(queuejob); err != nil {
			klog.Errorf("[worker] Failed to sync AppWrapper %s, err %#v", queuejob.Name, err)
			// If any error, requeue it.
			return err
		}

		klog.V(10).Infof("[worker] Ending %s Delay=%.6f seconds &newQJ=%p Version=%s Status=%+v", queuejob.Name, time.Now().Sub(queuejob.Status.ControllerFirstTimestamp.Time).Seconds(), queuejob, queuejob.ResourceVersion, queuejob.Status)
		return nil
	}); err != nil {
		klog.Errorf("[worker] Fail to pop item from eventQueue, err %#v", err)
		return
	}
}

func (cc *XController) syncQueueJob(qj *arbv1.AppWrapper) error {
	cacheAWJob, err := cc.queueJobLister.AppWrappers(qj.Namespace).Get(qj.Name)
	if err != nil {
		klog.V(10).Infof("[syncQueueJob] AppWrapper %s not found in cache: info=%+v", qj.Name, err)
		// Implicit detection of deletion
		if apierrors.IsNotFound(err) {
			//if (cc.isDispatcher) {
			cc.Cleanup(qj)
			cc.qjqueue.Delete(qj)
			//}
			return nil
		}
		return err
	}
	klog.V(10).Infof("[syncQueueJob] Cache AW %s &qj=%p Version=%s Status=%+v", qj.Name, qj, qj.ResourceVersion, qj.Status)

	// make sure qj has the latest information
	if larger(qj.ResourceVersion, qj.ResourceVersion) {
		klog.V(10).Infof("[syncQueueJob] %s found more recent copy from cache       &qj=%p       qj=%+v", qj.Name, qj, qj)
		klog.V(10).Infof("[syncQueueJobJ] %s found more recent copy from cache &cacheAWJob=%p cacheAWJob=%+v", cacheAWJob.Name, cacheAWJob, cacheAWJob)
		cacheAWJob.DeepCopyInto(qj)
	}

	// If it is Agent (not a dispatcher), update pod information
	podPhaseChanges := false
	if !cc.isDispatcher {
		//Make a copy first to not update cache object and to use for comparing
		awNew := qj.DeepCopy()
		// we call sync to update pods running, pending,...
		if qj.Status.State == arbv1.AppWrapperStateActive {
			err := cc.qjobResControls[arbv1.ResourceTypePod].UpdateQueueJobStatus(awNew)
			if err != nil {
				klog.Errorf("[syncQueueJob] Error updating pod status counts for AppWrapper job: %s, err=%+v", qj.Name, err)
			}
			klog.V(10).Infof("[syncQueueJob] AW popped from event queue %s &qj=%p Version=%s Status=%+v", awNew.Name, awNew, awNew.ResourceVersion, awNew.Status)

			// Update etcd conditions if AppWrapper Job has at least 1 running pod and transitioning from dispatched to running.
			if (awNew.Status.QueueJobState != arbv1.AppWrapperCondRunning) && (awNew.Status.Running > 0) {
				awNew.Status.QueueJobState = arbv1.AppWrapperCondRunning
				cond := GenerateAppWrapperCondition(arbv1.AppWrapperCondRunning, v1.ConditionTrue, "PodsRunning", "")
				awNew.Status.Conditions = append(awNew.Status.Conditions, cond)
				awNew.Status.FilterIgnore = true // Update AppWrapperCondRunning
				cc.updateEtcd(awNew, "[syncQueueJob] setRunning")
			}

			//For debugging?
			if !reflect.DeepEqual(awNew.Status, qj.Status) {
				podPhaseChanges = true
				// Using DeepCopy before DeepCopyInto as it seems that DeepCopyInto does not alloc a new memory object
				awNewStatus := awNew.Status.DeepCopy()
				awNewStatus.DeepCopyInto(&qj.Status)
				//awNew.Status.DeepCopy().DeepCopyInto(&qj.Status)
				klog.V(10).Infof("[syncQueueJob] AW pod phase change(s) detected %s &eventqueueaw=%p eventqueueawVersion=%s eventqueueawStatus=%+v; &newaw=%p newawVersion=%s newawStatus=%+v",
					qj.Name, qj, qj.ResourceVersion, qj.Status, awNew, awNew.ResourceVersion, awNew.Status)
			}
		}
	}

	return cc.manageQueueJob(qj, podPhaseChanges)
	//return cc.manageQueueJob(cacheAWJob)
}

// manageQueueJob is the core method responsible for managing the number of running
// pods according to what is specified in the job.Spec.
// Does NOT modify <activePods>.
func (cc *XController) manageQueueJob(qj *arbv1.AppWrapper, podPhaseChanges bool) error {
	var err error
	startTime := time.Now()
	defer func() {
		klog.V(10).Infof("[worker-manageQJ] Ending %s manageQJ time=%s &qj=%p Version=%s Status=%+v", qj.Name, time.Now().Sub(startTime), qj, qj.ResourceVersion, qj.Status)
	}()

	if !cc.isDispatcher { // Agent Mode

		if qj.DeletionTimestamp != nil {

			// cleanup resources for running job
			err = cc.Cleanup(qj)
			if err != nil {
				return err
			}
			//empty finalizers and delete the queuejob again
			accessor, err := meta.Accessor(qj)
			if err != nil {
				return err
			}
			accessor.SetFinalizers(nil)

			// we delete the job from the queue if it is there
			cc.qjqueue.Delete(qj)

			return nil
			//var result arbv1.AppWrapper
			//return cc.arbclients.Put().
			//	Namespace(qj.Namespace).Resource(arbv1.QueueJobPlural).
			//	Name(qj.Name).Body(qj).Do().Into(&result)
		}

		// First execution of qj to set Status.State = Enqueued
		if !qj.Status.CanRun && (qj.Status.State != arbv1.AppWrapperStateEnqueued && qj.Status.State != arbv1.AppWrapperStateDeleted) {
			// if there are running resources for this job then delete them because the job was put in
			// pending state...

			// If this the first time seeing this AW, no need to delete.
			stateLen := len(qj.Status.State)
			if stateLen > 0 {
				klog.V(2).Infof("[manageQueueJob] Deleting resources for AppWrapper Job %s because it was preempted, status=%+v\n", qj.Name, qj.Status)
				err = cc.Cleanup(qj)
				klog.V(8).Infof("[manageQueueJob] Validation after deleting resources for AppWrapper Job %s because it was be preempted, status=%+v\n", qj.Name, qj.Status)
				if err != nil {
					klog.Errorf("[manageQueueJob] Fail to delete resources for AppWrapper Job %s, err=%#v", qj.Name, err)
					return err
				}
			}

			qj.Status.State = arbv1.AppWrapperStateEnqueued
			//  add qj to qjqueue only when it is not in UnschedulableQ
			if cc.qjqueue.IfExistUnschedulableQ(qj) {
				klog.V(10).Infof("[worker-manageQJ] leaving %s to qjqueue.UnschedulableQ activeQ=%t Unsched=%t &qj=%p Version=%s Status=%+v", qj.Name, cc.qjqueue.IfExistActiveQ(qj), cc.qjqueue.IfExistUnschedulableQ(qj), qj, qj.ResourceVersion, qj.Status)
			} else {
				klog.V(10).Infof("[worker-manageQJ] before add to activeQ %s activeQ=%t Unsched=%t &qj=%p Version=%s Status=%+v", qj.Name, cc.qjqueue.IfExistActiveQ(qj), cc.qjqueue.IfExistUnschedulableQ(qj), qj, qj.ResourceVersion, qj.Status)
				index := getIndexOfMatchedCondition(qj, arbv1.AppWrapperCondQueueing, "AwaitingHeadOfLine")
				if index < 0 {
					qj.Status.QueueJobState = arbv1.AppWrapperCondQueueing
					cond := GenerateAppWrapperCondition(arbv1.AppWrapperCondQueueing, v1.ConditionTrue, "AwaitingHeadOfLine", "")
					qj.Status.Conditions = append(qj.Status.Conditions, cond)
				} else {
					cond := GenerateAppWrapperCondition(arbv1.AppWrapperCondQueueing, v1.ConditionTrue, "AwaitingHeadOfLine", "")
					qj.Status.Conditions[index] = *cond.DeepCopy()
				}

				qj.Status.FilterIgnore = true // Update Queueing status, add to qjqueue for ScheduleNext
				cc.updateEtcd(qj, "manageQueueJob - setQueueing")
				klog.V(10).Infof("[worker-manageQJ] before add to activeQ %s activeQ=%t Unsched=%t &qj=%p Version=%s Status=%+v", qj.Name, cc.qjqueue.IfExistActiveQ(qj), cc.qjqueue.IfExistUnschedulableQ(qj), qj, qj.ResourceVersion, qj.Status)
				if err = cc.qjqueue.AddIfNotPresent(qj); err != nil {
					klog.Errorf("[worker-manageQJ] Fail to add %s to activeQueue. Back to eventQueue activeQ=%t Unsched=%t &qj=%p Version=%s Status=%+v err=%#v",
						qj.Name, cc.qjqueue.IfExistActiveQ(qj), cc.qjqueue.IfExistUnschedulableQ(qj), qj, qj.ResourceVersion, qj.Status, err)
					cc.enqueue(qj)
				} else {
					klog.V(3).Infof("[worker-manageQJ] %s 1Delay=%.6f seconds activeQ.Add_success activeQ=%t Unsched=%t &qj=%p Version=%s Status=%+v",
						qj.Name, time.Now().Sub(qj.Status.ControllerFirstTimestamp.Time).Seconds(), cc.qjqueue.IfExistActiveQ(qj), cc.qjqueue.IfExistUnschedulableQ(qj), qj, qj.ResourceVersion, qj.Status)
				}
			}
			return nil
		} // End of first execution of qj to add to qjqueue for ScheduleNext

		//Handle recovery condition
		if !qj.Status.CanRun && qj.Status.State == arbv1.AppWrapperStateEnqueued &&
			!cc.qjqueue.IfExistUnschedulableQ(qj) && !cc.qjqueue.IfExistActiveQ(qj) {
			// One more check to ensure AW is not the current active schedule object
			if cc.schedulingAW == nil ||
				(strings.Compare(cc.schedulingAW.Namespace, qj.Namespace) != 0 &&
					strings.Compare(cc.schedulingAW.Name, qj.Name) != 0) {
				cc.qjqueue.AddIfNotPresent(qj)
				klog.V(3).Infof("[manageQueueJob] Recovered AppWrapper %s%s - added to active queue, Status=%+v",
					qj.Namespace, qj.Name, qj.Status)
				return nil
			}
		}

		// add qj to Etcd for dispatch
		if qj.Status.CanRun && qj.Status.State != arbv1.AppWrapperStateActive {
			//keep conditions until the appwrapper is re-dispatched
			qj.Status.PendingPodConditions = nil

			qj.Status.State = arbv1.AppWrapperStateActive
			// Bugfix to eliminate performance problem of overloading the event queue.}

			if qj.Spec.AggrResources.Items != nil {
				for i := range qj.Spec.AggrResources.Items {
					err := cc.refManager.AddTag(&qj.Spec.AggrResources.Items[i], func() string {
						return strconv.Itoa(i)
					})
					if err != nil {
						return err
					}
				}
			}
			klog.V(3).Infof("[worker-manageQJ] %s 3Delay=%.6f seconds BeforeDispatchingToEtcd Version=%s Status=%+v",
				qj.Name, time.Now().Sub(qj.Status.ControllerFirstTimestamp.Time).Seconds(), qj.ResourceVersion, qj.Status)
			dispatched := true
			dispatchFailureReason := "ItemCreationFailure."
			dispatchFailureMessage := ""
			for _, ar := range qj.Spec.AggrResources.Items {
				klog.V(10).Infof("[worker-manageQJ] before dispatch [%v].SyncQueueJob %s &qj=%p Version=%s Status=%+v", ar.Type, qj.Name, qj, qj.ResourceVersion, qj.Status)
				// Call Resource Controller of ar.Type to issue REST call to Etcd for resource creation
				err00 := cc.qjobResControls[ar.Type].SyncQueueJob(qj, &ar)
				if err00 != nil {
					dispatchFailureMessage = fmt.Sprintf("%s/%s creation failure: %+v", qj.Namespace, qj.Name, err00)
					klog.V(3).Infof("[worker-manageQJ] Error dispatching job=%s type=%v Status=%+v err=%+v", qj.Name, ar.Type, qj.Status, err00)
					dispatched = false
					break
				}
			}
			// Handle generic resources
			for _, ar := range qj.Spec.AggrResources.GenericItems {
				klog.V(10).Infof("[worker-manageQJ] before dispatch Generic.SyncQueueJob %s &qj=%p Version=%s Status=%+v", qj.Name, qj, qj.ResourceVersion, qj.Status)
				_, err00 := cc.genericresources.SyncQueueJob(qj, &ar)
				if err00 != nil {
					dispatchFailureMessage = fmt.Sprintf("%s/%s creation failure: %+v", qj.Namespace, qj.Name, err00)
					klog.Errorf("[worker-manageQJ] Error dispatching job=%s Status=%+v err=%+v", qj.Name, qj.Status, err00)
					dispatched = false
				}
			}

			if dispatched { // set AppWrapperCondRunning if all resources are successfully dispatched
				qj.Status.QueueJobState = arbv1.AppWrapperCondDispatched
				index := getIndexOfMatchedCondition(qj, arbv1.AppWrapperCondDispatched, "AppWrapperRunnable")
				if index < 0 {
					cond := GenerateAppWrapperCondition(arbv1.AppWrapperCondDispatched, v1.ConditionTrue, "AppWrapperRunnable", "")
					qj.Status.Conditions = append(qj.Status.Conditions, cond)
				} else {
					cond := GenerateAppWrapperCondition(arbv1.AppWrapperCondDispatched, v1.ConditionTrue, "AppWrapperRunnable", "")
					qj.Status.Conditions[index] = *cond.DeepCopy()
				}

				klog.V(3).Infof("[worker-manageQJ] %s 4Delay=%.6f seconds AllResourceDispatchedToEtcd Version=%s Status=%+v",
					qj.Name, time.Now().Sub(qj.Status.ControllerFirstTimestamp.Time).Seconds(), qj.ResourceVersion, qj.Status)
			} else {
				qj.Status.State = arbv1.AppWrapperStateFailed
				qj.Status.QueueJobState = arbv1.AppWrapperCondFailed
				if !isLastConditionDuplicate(qj, arbv1.AppWrapperCondFailed, v1.ConditionTrue, dispatchFailureReason, dispatchFailureMessage) {
					cond := GenerateAppWrapperCondition(arbv1.AppWrapperCondFailed, v1.ConditionTrue, dispatchFailureReason, dispatchFailureMessage)
					qj.Status.Conditions = append(qj.Status.Conditions, cond)
				}
				cc.Cleanup(qj)
			}

			// TODO(k82cn): replaced it with `UpdateStatus`
			qj.Status.FilterIgnore = true // update State & QueueJobState after dispatch
			if err := cc.updateEtcd(qj, "manageQueueJob - afterEtcdDispatching"); err != nil {
				klog.Errorf("[manageQueueJob] Error updating etc for AW job=%s Status=%+v err=%+v", qj.Name, qj.Status, err)
				return err
			}
			// Bugfix to eliminate performance problem of overloading the event queue.
		} else if podPhaseChanges { // Continued bug fix
			// Only update etcd if AW status has changed.  This can happen for periodic
			// updates of pod phase counts done in caller of this function.
			if err := cc.updateEtcd(qj, "manageQueueJob - podPhaseChanges"); err != nil {
				klog.Errorf("[manageQueueJob] Error updating etc for AW job=%s Status=%+v err=%+v", qj.Name, qj.Status, err)
			}
		}
		// Finish adding qj to Etcd for dispatch

	} else { // Dispatcher Mode

		if qj.DeletionTimestamp != nil {
			// cleanup resources for running job
			err = cc.Cleanup(qj)
			if err != nil {
				return err
			}
			//empty finalizers and delete the queuejob again
			accessor, err := meta.Accessor(qj)
			if err != nil {
				return err
			}
			accessor.SetFinalizers(nil)

			cc.qjqueue.Delete(qj)

			return nil
		}

		if !qj.Status.CanRun && (qj.Status.State != arbv1.AppWrapperStateEnqueued && qj.Status.State != arbv1.AppWrapperStateDeleted) {
			// if there are running resources for this job then delete them because the job was put in
			// pending state...
			klog.V(3).Infof("[worker-manageQJ] Deleting AppWrapper resources because it will be preempted! %s", qj.Name)
			err = cc.Cleanup(qj)
			if err != nil {
				return err
			}

			qj.Status.State = arbv1.AppWrapperStateEnqueued
			if cc.qjqueue.IfExistUnschedulableQ(qj) {
				klog.V(10).Infof("[worker-manageQJ] leaving %s to qjqueue.UnschedulableQ activeQ=%t Unsched=%t &qj=%p Version=%s Status=%+v", qj.Name, cc.qjqueue.IfExistActiveQ(qj), cc.qjqueue.IfExistUnschedulableQ(qj), qj, qj.ResourceVersion, qj.Status)
			} else {
				klog.V(10).Infof("[worker-manageQJ] before add to activeQ %s activeQ=%t Unsched=%t &qj=%p Version=%s Status=%+v", qj.Name, cc.qjqueue.IfExistActiveQ(qj), cc.qjqueue.IfExistUnschedulableQ(qj), qj, qj.ResourceVersion, qj.Status)
				qj.Status.QueueJobState = arbv1.AppWrapperCondQueueing
				qj.Status.FilterIgnore = true // Update Queueing status, add to qjqueue for ScheduleNext
				cc.updateEtcd(qj, "manageQueueJob - setQueueing")
				if err = cc.qjqueue.AddIfNotPresent(qj); err != nil {
					klog.Errorf("[worker-manageQJ] Fail to add %s to activeQueue. Back to eventQueue activeQ=%t Unsched=%t &qj=%p Version=%s Status=%+v err=%#v",
						qj.Name, cc.qjqueue.IfExistActiveQ(qj), cc.qjqueue.IfExistUnschedulableQ(qj), qj, qj.ResourceVersion, qj.Status, err)
					cc.enqueue(qj)
				} else {
					klog.V(4).Infof("[worker-manageQJ] %s 1Delay=%.6f seconds activeQ.Add_success activeQ=%t Unsched=%t &qj=%p Version=%s Status=%+v",
						qj.Name, time.Now().Sub(qj.Status.ControllerFirstTimestamp.Time).Seconds(), cc.qjqueue.IfExistActiveQ(qj), cc.qjqueue.IfExistUnschedulableQ(qj), qj, qj.ResourceVersion, qj.Status)
				}
			}

			//_, err = cc.arbclients.ArbV1().AppWrappers(qj.Namespace).Update(qj)
			//if err != nil {
			//	return err
			//}
			return nil
		}

		// if !qj.Status.CanRun && qj.Status.State == arbv1.QueueJobStateEnqueued {
		if !qj.Status.CanRun && qj.Status.State == arbv1.AppWrapperStateEnqueued {
			cc.qjqueue.AddIfNotPresent(qj)
			return nil
		}

		if qj.Status.CanRun && !qj.Status.IsDispatched {
			if klog.V(10).Enabled() {
				current_time := time.Now()
				klog.V(10).Infof("[worker-manageQJ] XQJ %s has Overhead Before Dispatching: %s", qj.Name, current_time.Sub(qj.CreationTimestamp.Time))
				klog.V(10).Infof("[TTime] %s, %s: WorkerBeforeDispatch", qj.Name, time.Now().Sub(qj.CreationTimestamp.Time))
			}

			queuejobKey, _ := GetQueueJobKey(qj)
			// agentId:=cc.dispatchMap[queuejobKey]
			// if agentId!=nil {
			if agentId, ok := cc.dispatchMap[queuejobKey]; ok {
				klog.V(10).Infof("[Dispatcher Controller] Dispatched AppWrapper %s to Agent ID: %s.", qj.Name, agentId)
				cc.agentMap[agentId].CreateJob(qj)
				qj.Status.IsDispatched = true
			} else {
				klog.Errorf("[Dispatcher Controller] AppWrapper %s not found in dispatcher mapping.", qj.Name)
			}
			if klog.V(10).Enabled() {
				current_time := time.Now()
				klog.V(10).Infof("[Dispatcher Controller] XQJ %s has Overhead After Dispatching: %s", qj.Name, current_time.Sub(qj.CreationTimestamp.Time))
				klog.V(10).Infof("[TTime] %s, %s: WorkerAfterDispatch", qj.Name, time.Now().Sub(qj.CreationTimestamp.Time))
			}

			if _, err := cc.arbclients.ArbV1().AppWrappers(qj.Namespace).Update(qj); err != nil {
				klog.Errorf("Failed to update status of AppWrapper %v/%v: %v",
					qj.Namespace, qj.Name, err)
				return err
			}
		}

	}
	return err
}

//Cleanup function
func (cc *XController) Cleanup(appwrapper *arbv1.AppWrapper) error {
	klog.V(3).Infof("[Cleanup] begin AppWrapper %s Version=%s Status=%+v\n", appwrapper.Name, appwrapper.ResourceVersion, appwrapper.Status)

	if !cc.isDispatcher {
		if appwrapper.Spec.AggrResources.Items != nil {
			// we call clean-up for each controller
			for _, ar := range appwrapper.Spec.AggrResources.Items {
				err00 := cc.qjobResControls[ar.Type].Cleanup(appwrapper, &ar)
				if err00 != nil {
					klog.Errorf("[Cleanup] Error deleting item %s from job=%s Status=%+v err=%+v.",
						ar.Type, appwrapper.Name, appwrapper.Status, err00)
				}
			}
		}
		if appwrapper.Spec.AggrResources.GenericItems != nil {
			for _, ar := range appwrapper.Spec.AggrResources.GenericItems {
				genericResourceName, gvk, err00 := cc.genericresources.Cleanup(appwrapper, &ar)
				if err00 != nil {
					klog.Errorf("[Cleanup] Error deleting generic item %s, GVK=%s.%s.%s from job=%s Status=%+v err=%+v.",
						genericResourceName, gvk.Group, gvk.Version, gvk.Kind, appwrapper.Name, appwrapper.Status, err00)
				}
			}
		}

	} else {
		// klog.Infof("[Dispatcher] Cleanup: State=%s\n", appwrapper.Status.State)
		//if ! appwrapper.Status.CanRun && appwrapper.Status.IsDispatched {
		if appwrapper.Status.IsDispatched {
			queuejobKey, _ := GetQueueJobKey(appwrapper)
			if obj, ok := cc.dispatchMap[queuejobKey]; ok {
				cc.agentMap[obj].DeleteJob(appwrapper)
			}
			appwrapper.Status.IsDispatched = false
		}
	}

	// Release quota if quota is enabled and quota manager instance exists
	if cc.serverOption.QuotaEnabled && cc.quotaManager != nil {
		cc.quotaManager.Release(appwrapper)
	}
	appwrapper.Status.Pending = 0
	appwrapper.Status.Running = 0
	appwrapper.Status.Succeeded = 0
	appwrapper.Status.Failed = 0
	klog.V(10).Infof("[Cleanup] end AppWrapper %s Version=%s Status=%+v\n", appwrapper.Name, appwrapper.ResourceVersion, appwrapper.Status)

	return nil
}<|MERGE_RESOLUTION|>--- conflicted
+++ resolved
@@ -419,33 +419,27 @@
 
 func (qjm *XController) PreemptQueueJobs() {
 	qjobs := qjm.GetQueueJobsEligibleForPreemption()
-<<<<<<< HEAD
-	var updateNewJob *arbv1.AppWrapper
-	var message string
 	for _, aw := range qjobs {
+    var updateNewJob *arbv1.AppWrapper
+	  var message string   
+    newjob, e := qjm.queueJobLister.AppWrappers(aw.Namespace).Get(aw.Name)
+		if e != nil {
+				continue
+		}
+    newjob.Status.CanRun = false
+    
 		if aw.Status.Running < int32(aw.Spec.SchedSpec.MinAvailable) {
-			newjob, e := qjm.queueJobLister.AppWrappers(aw.Namespace).Get(aw.Name)
-			if e != nil {
-				continue
-			}
-			newjob.Status.CanRun = false
-
 			message = fmt.Sprintf("Insufficient number of Running pods, minimum=%d, running=%v.", aw.Spec.SchedSpec.MinAvailable, aw.Status.Running)
 			cond := GenerateAppWrapperCondition(arbv1.AppWrapperCondPreemptCandidate, v1.ConditionTrue, "MinPodsNotRunning", message)
 			newjob.Status.Conditions = append(newjob.Status.Conditions, cond)
 			updateNewJob = newjob.DeepCopy()
 
 			//If pods failed scheduling generate new preempt condition
-			//ignore co-scheduler failed scheduling events. This is a temp
-			//work around until co-scheduler perf issues are resolved.
 		} else {
-			newjob, e := qjm.queueJobLister.AppWrappers(aw.Namespace).Get(aw.Name)
-			if e != nil {
-				continue
-			}
-			newjob.Status.CanRun = false
 			message = fmt.Sprintf("Pods failed scheduling failed=%v, running=%v.", len(aw.Status.PendingPodConditions), aw.Status.Running)
 			index := getIndexOfMatchedCondition(newjob, arbv1.AppWrapperCondPreemptCandidate, "PodsFailedScheduling")
+      //ignore co-scheduler failed scheduling events. This is a temp
+			//work around until co-scheduler version 0.22.X perf issues are resolved.
 			if index < 0 {
 				cond := GenerateAppWrapperCondition(arbv1.AppWrapperCondPreemptCandidate, v1.ConditionTrue, "PodsFailedScheduling", message)
 				newjob.Status.Conditions = append(newjob.Status.Conditions, cond)
@@ -462,27 +456,7 @@
 		klog.V(4).Infof("[PreemptQueueJobs] Adding preempted AppWrapper %s/%s to backoff queue.",
 			aw.Name, aw.Namespace)
 		go qjm.backoff(aw, "PreemptionTriggered", string(message))
-=======
-	for _, aw := range qjobs {
-		newjob, e := qjm.queueJobLister.AppWrappers(aw.Namespace).Get(aw.Name)
-		if e != nil {
-			continue
-		}
-		newjob.Status.CanRun = false
-
-		message := fmt.Sprintf("Insufficient number of Running pods, minimum=%d, running=%v.", aw.Spec.SchedSpec.MinAvailable, aw.Status.Running)
-		cond := GenerateAppWrapperCondition(arbv1.AppWrapperCondPreemptCandidate, v1.ConditionTrue, "MinPodsNotRunning", message)
-		newjob.Status.Conditions = append(newjob.Status.Conditions, cond)
-
-		if err := qjm.updateEtcd(newjob, "PreemptQueueJobs - CanRun: false"); err != nil {
-			klog.Errorf("Failed to update status of AppWrapper %v/%v: %v",
-				aw.Namespace, aw.Name, err)
-		}
-		klog.V(4).Infof("[PreemptQueueJobs] Adding preempted AppWrapper %s/%s to backoff queue.",
-			aw.Name, aw.Namespace)
-		go qjm.backoff(aw, "PreemptionTriggered", message)
-
->>>>>>> d7285805
+
 	}
 }
 func (qjm *XController) preemptAWJobs(preemptAWs []*arbv1.AppWrapper) {
