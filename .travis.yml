--- conflicted
+++ resolved
@@ -23,10 +23,6 @@
 #  - make
   - make mcad-controller
   - make run-test
-<<<<<<< HEAD
-  - make images
-=======
->>>>>>> 2d6f313f
   # Process 'make images' when NOT a pull request
   - 'if [ "$TRAVIS_PULL_REQUEST"  = "false" ]; then make images; fi'
   # Process 'make images' when running as a pull request
